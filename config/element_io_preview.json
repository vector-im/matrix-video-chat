{
  "default_server_config": {
    "m.homeserver": {
      "base_url": "https://call.ems.host",
      "server_name": "call.ems.host"
    }
  },
<<<<<<< HEAD
  "temp_sfu": {
    "user_id": "@sfu:call.ems.host",
    "device_id": "YNZDLSEQMP"
=======
  "posthog": {
    "api_key": "phc_rXGHx9vDmyEvyRxPziYtdVIv0ahEv8A9uLWFcCi1WcU",
    "api_host": "https://posthog-element-call.element.io"
>>>>>>> ee0c6238
  },
  "rageshake": {
    "submit_url": "https://element.io/bugreports/submit"
  }
}<|MERGE_RESOLUTION|>--- conflicted
+++ resolved
@@ -5,15 +5,13 @@
       "server_name": "call.ems.host"
     }
   },
-<<<<<<< HEAD
   "temp_sfu": {
     "user_id": "@sfu:call.ems.host",
     "device_id": "YNZDLSEQMP"
-=======
+  },
   "posthog": {
     "api_key": "phc_rXGHx9vDmyEvyRxPziYtdVIv0ahEv8A9uLWFcCi1WcU",
     "api_host": "https://posthog-element-call.element.io"
->>>>>>> ee0c6238
   },
   "rageshake": {
     "submit_url": "https://element.io/bugreports/submit"
