--- conflicted
+++ resolved
@@ -83,11 +83,7 @@
     "livekit-client": "^2.0.2",
     "lodash": "^4.17.21",
     "loglevel": "^1.9.1",
-<<<<<<< HEAD
-    "matrix-js-sdk": "github:matrix-org/matrix-js-sdk#cb9614c5165b0c2627670d7d1a59dc3667ed0e2e",
-=======
-    "matrix-js-sdk": "matrix-org/matrix-js-sdk#169e8f86139111574a3738f8557c6fa4b2a199db",
->>>>>>> cc813fd3
+    "matrix-js-sdk": "matrix-org/matrix-js-sdk#cb9614c5165b0c2627670d7d1a59dc3667ed0e2e",
     "matrix-widget-api": "^1.8.2",
     "normalize.css": "^8.0.1",
     "observable-hooks": "^4.2.3",
