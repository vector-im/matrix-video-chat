--- conflicted
+++ resolved
@@ -1,7 +1,7 @@
 {
   "{{count, number}}|one": "{{count, number}}",
   "{{count, number}}|other": "{{count, number}}",
-  "{{count}} stars|one": "{{count}} star",
+  "{{count}} stars|one": "{{count}} stars",
   "{{count}} stars|other": "{{count}} stars",
   "{{displayName}} is presenting": "{{displayName}} is presenting",
   "{{displayName}}, your call has ended.": "{{displayName}}, your call has ended.",
@@ -46,11 +46,6 @@
   "Exit full screen": "Exit full screen",
   "Expose developer settings in the settings window.": "Expose developer settings in the settings window.",
   "Feedback": "Feedback",
-<<<<<<< HEAD
-  "Freedom": "Freedom",
-=======
-  "Fetching group call timed out.": "Fetching group call timed out.",
->>>>>>> d483dd02
   "Full screen": "Full screen",
   "Go": "Go",
   "Grid": "Grid",
@@ -58,10 +53,6 @@
   "How did it go?": "How did it go?",
   "If you are experiencing issues or simply would like to provide some feedback, please send us a short description below.": "If you are experiencing issues or simply would like to provide some feedback, please send us a short description below.",
   "Include debug logs": "Include debug logs",
-<<<<<<< HEAD
-=======
-  "Incompatible versions": "Incompatible versions",
->>>>>>> d483dd02
   "Inspector": "Inspector",
   "Join call": "Join call",
   "Join call now": "Join call now",
