/*
Copyright 2023, 2024 New Vector Ltd.

SPDX-License-Identifier: AGPL-3.0-only
Please see LICENSE in the repository root for full details.
*/
import { map, Observable, of, SchedulerLike } from "rxjs";
import { RunHelpers, TestScheduler } from "rxjs/testing";
import { expect, vi } from "vitest";
import {
  RoomMember,
  Room as MatrixRoom,
  MatrixEvent,
  Room,
  TypedEventEmitter,
} from "matrix-js-sdk/src/matrix";
import {
  CallMembership,
  Focus,
  MatrixRTCSessionEvent,
  MatrixRTCSessionEventHandlerMap,
  SessionMembershipData,
} from "matrix-js-sdk/src/matrixrtc";
import {
  LocalParticipant,
  LocalTrackPublication,
  RemoteParticipant,
  RemoteTrackPublication,
  Room as LivekitRoom,
} from "livekit-client";

import {
  LocalUserMediaViewModel,
  RemoteUserMediaViewModel,
} from "../state/MediaViewModel";
import { E2eeType } from "../e2ee/e2eeType";
import { DEFAULT_CONFIG, ResolvedConfigOptions } from "../config/ConfigOptions";
import { Config } from "../config/Config";

export function withFakeTimers(continuation: () => void): void {
  vi.useFakeTimers();
  try {
    continuation();
  } finally {
    vi.useRealTimers();
  }
}

export interface OurRunHelpers extends RunHelpers {
  /**
   * Schedules a sequence of actions to happen, as described by a marble
   * diagram.
   */
  schedule: (marbles: string, actions: Record<string, () => void>) => void;
}

interface TestRunnerGlobal {
  rxjsTestScheduler?: SchedulerLike;
}

/**
 * Run Observables with a scheduler that virtualizes time, for testing purposes.
 */
export function withTestScheduler(
  continuation: (helpers: OurRunHelpers) => void,
): void {
  const scheduler = new TestScheduler((actual, expected) => {
    expect(actual).deep.equals(expected);
  });
  // we set the test scheduler as a global so that you can watch it in a debugger
  // and get the frame number. e.g. `rxjsTestScheduler?.now()`
  (global as unknown as TestRunnerGlobal).rxjsTestScheduler = scheduler;
  scheduler.run((helpers) =>
    continuation({
      ...helpers,
      schedule(marbles, actions) {
        const actionsObservable = helpers
          .cold(marbles)
          .pipe(map((value) => actions[value]()));
        const results = Object.fromEntries(
          Object.keys(actions).map((value) => [value, undefined] as const),
        );
        // Run the actions and verify that none of them error
        helpers.expectObservable(actionsObservable).toBe(marbles, results);
      },
    }),
  );
}

interface EmitterMock<T> {
  on: () => T;
  off: () => T;
  addListener: () => T;
  removeListener: () => T;
}

function mockEmitter<T>(): EmitterMock<T> {
  return {
    on(): T {
      return this as T;
    },
    off(): T {
      return this as T;
    },
    addListener(): T {
      return this as T;
    },
    removeListener(): T {
      return this as T;
    },
  };
}

export function mockRtcMembership(
  user: string | RoomMember,
  deviceId: string,
  callId = "",
  fociPreferred: Focus[] = [],
  focusActive: Focus = { type: "oldest_membership" },
  membership: Partial<SessionMembershipData> = {},
): CallMembership {
  const data: SessionMembershipData = {
    application: "m.call",
    call_id: callId,
    device_id: deviceId,
    foci_preferred: fociPreferred,
    focus_active: focusActive,
    ...membership,
  };
  const event = new MatrixEvent({
    sender: typeof user === "string" ? user : user.userId,
  });
  return new CallMembership(event, data);
}

// Maybe it'd be good to move this to matrix-js-sdk? Our testing needs are
// rather simple, but if one util to mock a member is good enough for us, maybe
// it's useful for matrix-js-sdk consumers in general.
export function mockMatrixRoomMember(
  rtcMembership: CallMembership,
  member: Partial<RoomMember> = {},
): RoomMember {
  return {
    ...mockEmitter(),
    userId: rtcMembership.sender,
    ...member,
  } as RoomMember;
}

export function mockMatrixRoom(room: Partial<MatrixRoom>): MatrixRoom {
  return { ...mockEmitter(), ...room } as Partial<MatrixRoom> as MatrixRoom;
}

export function mockLivekitRoom(
  room: Partial<LivekitRoom>,
  {
    remoteParticipants,
  }: { remoteParticipants?: Observable<RemoteParticipant[]> } = {},
): LivekitRoom {
  const livekitRoom = {
    ...mockEmitter(),
    ...room,
  } as Partial<LivekitRoom> as LivekitRoom;
  if (remoteParticipants) {
    livekitRoom.remoteParticipants = new Map();
    remoteParticipants.subscribe((newRemoteParticipants) => {
      livekitRoom.remoteParticipants.clear();
      newRemoteParticipants.forEach((p) => {
        livekitRoom.remoteParticipants.set(p.identity, p);
      });
    });
  }

  return livekitRoom;
}

export function mockLocalParticipant(
  participant: Partial<LocalParticipant>,
): LocalParticipant {
  return {
    isLocal: true,
    getTrackPublication: () =>
      ({}) as Partial<LocalTrackPublication> as LocalTrackPublication,
    ...mockEmitter(),
    ...participant,
  } as Partial<LocalParticipant> as LocalParticipant;
}

export async function withLocalMedia(
  localRtcMember: CallMembership,
  roomMember: Partial<RoomMember>,
  continuation: (vm: LocalUserMediaViewModel) => void | Promise<void>,
): Promise<void> {
  const localParticipant = mockLocalParticipant({});
  const vm = new LocalUserMediaViewModel(
    "local",
    mockMatrixRoomMember(localRtcMember, roomMember),
    of(localParticipant),
    {
      kind: E2eeType.PER_PARTICIPANT,
    },
    mockLivekitRoom({ localParticipant }),
  );
  try {
    await continuation(vm);
  } finally {
    vm.destroy();
  }
}

export function mockRemoteParticipant(
  participant: Partial<RemoteParticipant>,
): RemoteParticipant {
  return {
    isLocal: false,
    setVolume() {},
    getTrackPublication: () =>
      ({}) as Partial<RemoteTrackPublication> as RemoteTrackPublication,
    ...mockEmitter(),
    ...participant,
  } as RemoteParticipant;
}

export async function withRemoteMedia(
  localRtcMember: CallMembership,
  roomMember: Partial<RoomMember>,
  participant: Partial<RemoteParticipant>,
  continuation: (vm: RemoteUserMediaViewModel) => void | Promise<void>,
): Promise<void> {
  const remoteParticipant = mockRemoteParticipant(participant);
  const vm = new RemoteUserMediaViewModel(
    "remote",
    mockMatrixRoomMember(localRtcMember, roomMember),
    of(remoteParticipant),
    {
      kind: E2eeType.PER_PARTICIPANT,
    },
    mockLivekitRoom({}, { remoteParticipants: of([remoteParticipant]) }),
  );
  try {
    await continuation(vm);
  } finally {
    vm.destroy();
  }
}

<<<<<<< HEAD
export class MockRTCSession extends TypedEventEmitter<
  MatrixRTCSessionEvent,
  MatrixRTCSessionEventHandlerMap
> {
  public constructor(
    public readonly room: Room,
    private localMembership: CallMembership,
    public memberships: CallMembership[] = [],
  ) {
    super();
  }

  public withMemberships(
    rtcMembers: Observable<Partial<CallMembership>[]>,
  ): MockRTCSession {
    rtcMembers.subscribe((m) => {
      const old = this.memberships;
      // always prepend the local participant
      const updated = [this.localMembership, ...(m as CallMembership[])];
      this.memberships = updated;
      this.emit(MatrixRTCSessionEvent.MembershipsChanged, old, updated);
    });

    return this;
  }
=======
export function mockConfig(config: Partial<ResolvedConfigOptions> = {}): void {
  vi.spyOn(Config, "get").mockReturnValue({
    ...DEFAULT_CONFIG,
    ...config,
  });
>>>>>>> e1424933
}<|MERGE_RESOLUTION|>--- conflicted
+++ resolved
@@ -244,7 +244,13 @@
   }
 }
 
-<<<<<<< HEAD
+export function mockConfig(config: Partial<ResolvedConfigOptions> = {}): void {
+  vi.spyOn(Config, "get").mockReturnValue({
+    ...DEFAULT_CONFIG,
+    ...config,
+  });
+}
+
 export class MockRTCSession extends TypedEventEmitter<
   MatrixRTCSessionEvent,
   MatrixRTCSessionEventHandlerMap
@@ -270,11 +276,4 @@
 
     return this;
   }
-=======
-export function mockConfig(config: Partial<ResolvedConfigOptions> = {}): void {
-  vi.spyOn(Config, "get").mockReturnValue({
-    ...DEFAULT_CONFIG,
-    ...config,
-  });
->>>>>>> e1424933
 }