--- conflicted
+++ resolved
@@ -134,8 +134,7 @@
 // Maybe it'd be good to move this to matrix-js-sdk? Our testing needs are
 // rather simple, but if one util to mock a member is good enough for us, maybe
 // it's useful for matrix-js-sdk consumers in general.
-<<<<<<< HEAD
-export function mockRoomMember(
+export function mockMatrixRoomMember(
   rtcMembership: CallMembership,
   member: Partial<RoomMember> = {},
 ): RoomMember {
@@ -144,10 +143,6 @@
     userId: rtcMembership.sender,
     ...member,
   } as RoomMember;
-=======
-export function mockMatrixRoomMember(member: Partial<RoomMember>): RoomMember {
-  return { ...mockEmitter(), ...member } as RoomMember;
->>>>>>> b7b97715
 }
 
 export function mockMatrixRoom(room: Partial<MatrixRoom>): MatrixRoom {
@@ -197,13 +192,8 @@
   const localParticipant = mockLocalParticipant({});
   const vm = new LocalUserMediaViewModel(
     "local",
-<<<<<<< HEAD
-    mockRoomMember(localRtcMember, roomMember),
+    mockMatrixRoomMember(localRtcMember, roomMember),
     of(localParticipant),
-=======
-    mockMatrixRoomMember(member),
-    localParticipant,
->>>>>>> b7b97715
     {
       kind: E2eeType.PER_PARTICIPANT,
     },
@@ -238,13 +228,8 @@
   const remoteParticipant = mockRemoteParticipant(participant);
   const vm = new RemoteUserMediaViewModel(
     "remote",
-<<<<<<< HEAD
-    mockRoomMember(localRtcMember, roomMember),
+    mockMatrixRoomMember(localRtcMember, roomMember),
     of(remoteParticipant),
-=======
-    mockMatrixRoomMember(member),
-    remoteParticipant,
->>>>>>> b7b97715
     {
       kind: E2eeType.PER_PARTICIPANT,
     },
