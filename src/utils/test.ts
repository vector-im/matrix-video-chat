--- conflicted
+++ resolved
@@ -4,13 +4,8 @@
 SPDX-License-Identifier: AGPL-3.0-only
 Please see LICENSE in the repository root for full details.
 */
-<<<<<<< HEAD
-import { BehaviorSubject, map, Observable, of, SchedulerLike } from "rxjs";
-import { RunHelpers, TestScheduler } from "rxjs/testing";
-=======
 import { map, type Observable, of, type SchedulerLike } from "rxjs";
 import { type RunHelpers, TestScheduler } from "rxjs/testing";
->>>>>>> 77facd01
 import { expect, vi, vitest } from "vitest";
 import {
   type RoomMember,
@@ -18,35 +13,20 @@
   MatrixEvent,
   type Room,
   TypedEventEmitter,
-  MatrixClient,
 } from "matrix-js-sdk/src/matrix";
 import {
   CallMembership,
-<<<<<<< HEAD
-  Focus,
-  MatrixRTCSession,
-=======
   type Focus,
->>>>>>> 77facd01
   MatrixRTCSessionEvent,
   type MatrixRTCSessionEventHandlerMap,
   type SessionMembershipData,
 } from "matrix-js-sdk/src/matrixrtc";
 import {
-<<<<<<< HEAD
-  LocalParticipant,
-  LocalTrackPublication,
-  RemoteParticipant,
-  RemoteTrackPublication,
-  Room as LivekitRoom,
-  ConnectionState,
-=======
   type LocalParticipant,
   type LocalTrackPublication,
   type RemoteParticipant,
   type RemoteTrackPublication,
   type Room as LivekitRoom,
->>>>>>> 77facd01
 } from "livekit-client";
 
 import {
@@ -59,13 +39,6 @@
   type ResolvedConfigOptions,
 } from "../config/ConfigOptions";
 import { Config } from "../config/Config";
-import { CallViewModel } from "../state/CallViewModel";
-import {
-  aliceParticipant,
-  aliceRtcMember,
-  localParticipant,
-  localRtcMember,
-} from "./test-fixtures";
 import { randomUUID } from "crypto";
 
 export function withFakeTimers(continuation: () => void): void {
