--- conflicted
+++ resolved
@@ -153,37 +153,6 @@
   return { ...mockEmitter(), ...room } as Partial<MatrixRoom> as MatrixRoom;
 }
 
-/**
- * A mock of a Livekit Room that can emit events.
- */
-export class EmittableMockLivekitRoom extends EventEmitter {
-  public localParticipant?: LocalParticipant;
-  public remoteParticipants: Map<string, RemoteParticipant>;
-
-  public constructor(room: {
-    localParticipant?: LocalParticipant;
-    remoteParticipants: Map<string, RemoteParticipant>;
-  }) {
-    super();
-    this.localParticipant = room.localParticipant;
-    this.remoteParticipants = room.remoteParticipants ?? new Map();
-  }
-
-  public addParticipant(remoteParticipant: RemoteParticipant): void {
-    this.remoteParticipants.set(remoteParticipant.identity, remoteParticipant);
-    this.emit(RoomEvent.ParticipantConnected, remoteParticipant);
-  }
-
-  public removeParticipant(remoteParticipant: RemoteParticipant): void {
-    this.remoteParticipants.delete(remoteParticipant.identity);
-    this.emit(RoomEvent.ParticipantDisconnected, remoteParticipant);
-  }
-
-  public getAsLivekitRoom(): LivekitRoom {
-    return this as unknown as LivekitRoom;
-  }
-}
-
 export function mockLivekitRoom(
   room: Partial<LivekitRoom>,
   {
@@ -282,17 +251,6 @@
     ...DEFAULT_CONFIG,
     ...config,
   });
-<<<<<<< HEAD
-=======
-}
-
-export function mockMediaPlay(): string[] {
-  const audioIsPlaying: string[] = [];
-  window.HTMLMediaElement.prototype.play = async function (): Promise<void> {
-    audioIsPlaying.push((this.children[0] as HTMLSourceElement).src);
-    return Promise.resolve();
-  };
-  return audioIsPlaying;
 }
 
 export class MockRTCSession extends TypedEventEmitter<
@@ -320,5 +278,4 @@
 
     return this;
   }
->>>>>>> 43c81a27
 }