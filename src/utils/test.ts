/*
Copyright 2023, 2024 New Vector Ltd.

SPDX-License-Identifier: AGPL-3.0-only
Please see LICENSE in the repository root for full details.
*/
import { map, Observable, of, SchedulerLike } from "rxjs";
import { RunHelpers, TestScheduler } from "rxjs/testing";
import { expect, vi } from "vitest";
import {
  RoomMember,
  Room as MatrixRoom,
  MatrixEvent,
  Room,
  TypedEventEmitter,
} from "matrix-js-sdk/src/matrix";
import {
  CallMembership,
  Focus,
  MatrixRTCSessionEvent,
  MatrixRTCSessionEventHandlerMap,
  SessionMembershipData,
} from "matrix-js-sdk/src/matrixrtc";
import {
  LocalParticipant,
  LocalTrackPublication,
  RemoteParticipant,
  RemoteTrackPublication,
  Room as LivekitRoom,
} from "livekit-client";

import {
  LocalUserMediaViewModel,
  RemoteUserMediaViewModel,
} from "../state/MediaViewModel";
import { E2eeType } from "../e2ee/e2eeType";
import { DEFAULT_CONFIG, ResolvedConfigOptions } from "../config/ConfigOptions";
import { Config } from "../config/Config";

export function withFakeTimers(continuation: () => void): void {
  vi.useFakeTimers();
  try {
    continuation();
  } finally {
    vi.useRealTimers();
  }
}

export interface OurRunHelpers extends RunHelpers {
  /**
   * Schedules a sequence of actions to happen, as described by a marble
   * diagram.
   */
  schedule: (marbles: string, actions: Record<string, () => void>) => void;
}

interface TestRunnerGlobal {
  rxjsTestScheduler?: SchedulerLike;
}

/**
 * Run Observables with a scheduler that virtualizes time, for testing purposes.
 */
export function withTestScheduler(
  continuation: (helpers: OurRunHelpers) => void,
): void {
  const scheduler = new TestScheduler((actual, expected) => {
    expect(actual).deep.equals(expected);
  });
  // we set the test scheduler as a global so that you can watch it in a debugger
  // and get the frame number. e.g. `rxjsTestScheduler?.now()`
  (global as unknown as TestRunnerGlobal).rxjsTestScheduler = scheduler;
  scheduler.run((helpers) =>
    continuation({
      ...helpers,
      schedule(marbles, actions) {
        const actionsObservable = helpers
          .cold(marbles)
          .pipe(map((value) => actions[value]()));
        const results = Object.fromEntries(
          Object.keys(actions).map((value) => [value, undefined] as const),
        );
        // Run the actions and verify that none of them error
        helpers.expectObservable(actionsObservable).toBe(marbles, results);
      },
    }),
  );
}

interface EmitterMock<T> {
  on: () => T;
  off: () => T;
  addListener: () => T;
  removeListener: () => T;
}

function mockEmitter<T>(): EmitterMock<T> {
  return {
    on(): T {
      return this as T;
    },
    off(): T {
      return this as T;
    },
    addListener(): T {
      return this as T;
    },
    removeListener(): T {
      return this as T;
    },
  };
}

export function mockRtcMembership(
  user: string | RoomMember,
  deviceId: string,
  callId = "",
  fociPreferred: Focus[] = [],
  focusActive: Focus = { type: "oldest_membership" },
  membership: Partial<SessionMembershipData> = {},
): CallMembership {
  const data: SessionMembershipData = {
    application: "m.call",
    call_id: callId,
    device_id: deviceId,
    foci_preferred: fociPreferred,
    focus_active: focusActive,
    ...membership,
  };
  const event = new MatrixEvent({
    sender: typeof user === "string" ? user : user.userId,
  });
  return new CallMembership(event, data);
}

// Maybe it'd be good to move this to matrix-js-sdk? Our testing needs are
// rather simple, but if one util to mock a member is good enough for us, maybe
// it's useful for matrix-js-sdk consumers in general.
export function mockMatrixRoomMember(
  rtcMembership: CallMembership,
  member: Partial<RoomMember> = {},
): RoomMember {
  return {
    ...mockEmitter(),
    userId: rtcMembership.sender,
    ...member,
  } as RoomMember;
}

export function mockMatrixRoom(room: Partial<MatrixRoom>): MatrixRoom {
  return { ...mockEmitter(), ...room } as Partial<MatrixRoom> as MatrixRoom;
}

<<<<<<< HEAD
/**
 * A mock of a Livekit Room that can emit events.
 */
export class EmittableMockLivekitRoom extends EventEmitter {
  public localParticipant?: LocalParticipant;
  public remoteParticipants: Map<string, RemoteParticipant>;

  public constructor(room: {
    localParticipant?: LocalParticipant;
    remoteParticipants: Map<string, RemoteParticipant>;
  }) {
    super();
    this.localParticipant = room.localParticipant;
    this.remoteParticipants = room.remoteParticipants ?? new Map();
  }

  public addParticipant(remoteParticipant: RemoteParticipant): void {
    this.remoteParticipants.set(remoteParticipant.identity, remoteParticipant);
    this.emit(RoomEvent.ParticipantConnected, remoteParticipant);
  }

  public removeParticipant(remoteParticipant: RemoteParticipant): void {
    this.remoteParticipants.delete(remoteParticipant.identity);
    this.emit(RoomEvent.ParticipantDisconnected, remoteParticipant);
  }

  public getAsLivekitRoom(): LivekitRoom {
    return this as unknown as LivekitRoom;
  }
}

=======
>>>>>>> a8a95c3f
export function mockLivekitRoom(
  room: Partial<LivekitRoom>,
  {
    remoteParticipants,
  }: { remoteParticipants?: Observable<RemoteParticipant[]> } = {},
): LivekitRoom {
  const livekitRoom = {
    ...mockEmitter(),
    ...room,
  } as Partial<LivekitRoom> as LivekitRoom;
  if (remoteParticipants) {
    livekitRoom.remoteParticipants = new Map();
    remoteParticipants.subscribe((newRemoteParticipants) => {
      livekitRoom.remoteParticipants.clear();
      newRemoteParticipants.forEach((p) => {
        livekitRoom.remoteParticipants.set(p.identity, p);
      });
    });
  }

  return livekitRoom;
}

export function mockLocalParticipant(
  participant: Partial<LocalParticipant>,
): LocalParticipant {
  return {
    isLocal: true,
    getTrackPublication: () =>
      ({}) as Partial<LocalTrackPublication> as LocalTrackPublication,
    ...mockEmitter(),
    ...participant,
  } as Partial<LocalParticipant> as LocalParticipant;
}

export async function withLocalMedia(
  localRtcMember: CallMembership,
  roomMember: Partial<RoomMember>,
  continuation: (vm: LocalUserMediaViewModel) => void | Promise<void>,
): Promise<void> {
  const localParticipant = mockLocalParticipant({});
  const vm = new LocalUserMediaViewModel(
    "local",
    mockMatrixRoomMember(localRtcMember, roomMember),
    of(localParticipant),
    {
      kind: E2eeType.PER_PARTICIPANT,
    },
    mockLivekitRoom({ localParticipant }),
  );
  try {
    await continuation(vm);
  } finally {
    vm.destroy();
  }
}

export function mockRemoteParticipant(
  participant: Partial<RemoteParticipant>,
): RemoteParticipant {
  return {
    isLocal: false,
    setVolume() {},
    getTrackPublication: () =>
      ({}) as Partial<RemoteTrackPublication> as RemoteTrackPublication,
    ...mockEmitter(),
    ...participant,
  } as RemoteParticipant;
}

export async function withRemoteMedia(
  localRtcMember: CallMembership,
  roomMember: Partial<RoomMember>,
  participant: Partial<RemoteParticipant>,
  continuation: (vm: RemoteUserMediaViewModel) => void | Promise<void>,
): Promise<void> {
  const remoteParticipant = mockRemoteParticipant(participant);
  const vm = new RemoteUserMediaViewModel(
    "remote",
    mockMatrixRoomMember(localRtcMember, roomMember),
    of(remoteParticipant),
    {
      kind: E2eeType.PER_PARTICIPANT,
    },
    mockLivekitRoom({}, { remoteParticipants: of([remoteParticipant]) }),
  );
  try {
    await continuation(vm);
  } finally {
    vm.destroy();
  }
}

export function mockConfig(config: Partial<ResolvedConfigOptions> = {}): void {
  vi.spyOn(Config, "get").mockReturnValue({
    ...DEFAULT_CONFIG,
    ...config,
  });
<<<<<<< HEAD
=======
}

export class MockRTCSession extends TypedEventEmitter<
  MatrixRTCSessionEvent,
  MatrixRTCSessionEventHandlerMap
> {
  public constructor(
    public readonly room: Room,
    private localMembership: CallMembership,
    public memberships: CallMembership[] = [],
  ) {
    super();
  }

  public withMemberships(
    rtcMembers: Observable<Partial<CallMembership>[]>,
  ): MockRTCSession {
    rtcMembers.subscribe((m) => {
      const old = this.memberships;
      // always prepend the local participant
      const updated = [this.localMembership, ...(m as CallMembership[])];
      this.memberships = updated;
      this.emit(MatrixRTCSessionEvent.MembershipsChanged, old, updated);
    });

    return this;
  }
>>>>>>> a8a95c3f
}<|MERGE_RESOLUTION|>--- conflicted
+++ resolved
@@ -151,40 +151,6 @@
   return { ...mockEmitter(), ...room } as Partial<MatrixRoom> as MatrixRoom;
 }
 
-<<<<<<< HEAD
-/**
- * A mock of a Livekit Room that can emit events.
- */
-export class EmittableMockLivekitRoom extends EventEmitter {
-  public localParticipant?: LocalParticipant;
-  public remoteParticipants: Map<string, RemoteParticipant>;
-
-  public constructor(room: {
-    localParticipant?: LocalParticipant;
-    remoteParticipants: Map<string, RemoteParticipant>;
-  }) {
-    super();
-    this.localParticipant = room.localParticipant;
-    this.remoteParticipants = room.remoteParticipants ?? new Map();
-  }
-
-  public addParticipant(remoteParticipant: RemoteParticipant): void {
-    this.remoteParticipants.set(remoteParticipant.identity, remoteParticipant);
-    this.emit(RoomEvent.ParticipantConnected, remoteParticipant);
-  }
-
-  public removeParticipant(remoteParticipant: RemoteParticipant): void {
-    this.remoteParticipants.delete(remoteParticipant.identity);
-    this.emit(RoomEvent.ParticipantDisconnected, remoteParticipant);
-  }
-
-  public getAsLivekitRoom(): LivekitRoom {
-    return this as unknown as LivekitRoom;
-  }
-}
-
-=======
->>>>>>> a8a95c3f
 export function mockLivekitRoom(
   room: Partial<LivekitRoom>,
   {
@@ -283,8 +249,6 @@
     ...DEFAULT_CONFIG,
     ...config,
   });
-<<<<<<< HEAD
-=======
 }
 
 export class MockRTCSession extends TypedEventEmitter<
@@ -312,5 +276,4 @@
 
     return this;
   }
->>>>>>> a8a95c3f
 }