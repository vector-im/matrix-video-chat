--- conflicted
+++ resolved
@@ -242,13 +242,9 @@
     {
       kind: E2eeType.PER_PARTICIPANT,
     },
-<<<<<<< HEAD
-    mockLivekitRoom({}, { remoteParticipants: of([remoteParticipant]) }),
-    of(null),
-    of(null),
-=======
     mockLivekitRoom({}, { remoteParticipants$: of([remoteParticipant]) }),
->>>>>>> 79c40f19
+    of(null),
+    of(null),
   );
   try {
     await continuation(vm);
