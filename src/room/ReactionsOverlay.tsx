--- conflicted
+++ resolved
@@ -5,15 +5,11 @@
 Please see LICENSE in the repository root for full details.
 */
 
-<<<<<<< HEAD
-import { ReactNode } from "react";
-import { useObservableState } from "observable-hooks";
-=======
-import { type ReactNode, useMemo } from "react";
->>>>>>> 77facd01
+import { type ReactNode } from "react";
 
 import styles from "./ReactionsOverlay.module.css";
 import { CallViewModel } from "../state/CallViewModel";
+import { useObservableState } from "observable-hooks";
 
 export function ReactionsOverlay({ vm }: { vm: CallViewModel }): ReactNode {
   const reactionsIcons = useObservableState(vm.visibleReactions);
