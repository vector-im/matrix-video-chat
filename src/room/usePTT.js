--- conflicted
+++ resolved
@@ -85,11 +85,7 @@
         }
       }
     }
-<<<<<<< HEAD
-  }, [groupCall, activeSpeakerUserId, isAdmin, talkOverEnabled]);
-=======
-  }, [setState]);
->>>>>>> 657096fd
+  }, [groupCall, activeSpeakerUserId, isAdmin, talkOverEnabled, setState]);
 
   const stopTalking = useCallback(() => {
     setState((prevState) => ({ ...prevState, pttButtonHeld: false }));
@@ -97,13 +93,9 @@
     if (!groupCall.isMicrophoneMuted()) {
       groupCall.setMicrophoneMuted(true);
     }
-<<<<<<< HEAD
 
     setState((prevState) => ({ ...prevState, pttButtonHeld: false }));
   }, [groupCall]);
-=======
-  }, []);
->>>>>>> 657096fd
 
   useEffect(() => {
     function onKeyDown(event) {
@@ -142,18 +134,7 @@
       window.removeEventListener("keyup", onKeyUp);
       window.removeEventListener("blur", onBlur);
     };
-<<<<<<< HEAD
-  }, [
-    groupCall,
-    startTalking,
-    stopTalking,
-    activeSpeakerUserId,
-    isAdmin,
-    talkOverEnabled,
-  ]);
-=======
   }, [activeSpeakerUserId, isAdmin, talkOverEnabled, pttButtonHeld]);
->>>>>>> 657096fd
 
   const setTalkOverEnabled = useCallback((talkOverEnabled) => {
     setState((prevState) => ({
