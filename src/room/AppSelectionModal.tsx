/*
Copyright 2023 New Vector Ltd

Licensed under the Apache License, Version 2.0 (the "License");
you may not use this file except in compliance with the License.
You may obtain a copy of the License at

    http://www.apache.org/licenses/LICENSE-2.0

Unless required by applicable law or agreed to in writing, software
distributed under the License is distributed on an "AS IS" BASIS,
WITHOUT WARRANTIES OR CONDITIONS OF ANY KIND, either express or implied.
See the License for the specific language governing permissions and
limitations under the License.
*/

import { FC, MouseEvent, useCallback, useMemo, useState } from "react";
import { useTranslation } from "react-i18next";
import { Button, Text } from "@vector-im/compound-web";
import { ReactComponent as PopOutIcon } from "@vector-im/compound-design-tokens/icons/pop-out.svg";

import { Modal } from "../Modal";
import { useRoomSharedKey } from "../e2ee/sharedKeyManagement";
import { getAbsoluteRoomUrl } from "../matrix-utils";
import styles from "./AppSelectionModal.module.css";
import { editFragmentQuery } from "../UrlParams";

interface Props {
  roomId: string | null;
}

export const AppSelectionModal: FC<Props> = ({ roomId }) => {
  const { t } = useTranslation();

  const [open, setOpen] = useState(true);
  const onBrowserClick = useCallback(
    (e: MouseEvent) => {
      e.preventDefault();
      e.stopPropagation();
      setOpen(false);
    },
    [setOpen]
  );

  const roomSharedKey = useRoomSharedKey(roomId ?? "");
  const appUrl = useMemo(() => {
    // If the room ID is not known, fall back to the URL of the current page
    // Also, we don't really know the room name at this stage as we haven't
    // started a client and synced to get the room details. We could take the one
    // we got in our own URL and use that, but it's not a string that a human
    // ever sees so it's somewhat redundant. We just don't pass a name.
    const url = new URL(
      roomId === null
        ? window.location.href
        : getAbsoluteRoomUrl(roomId, undefined, roomSharedKey ?? undefined)
    );
    // Edit the URL to prevent the app selection prompt from appearing a second
    // time within the app, and to keep the user confined to the current room
    url.hash = editFragmentQuery(url.hash, (params) => {
      params.set("appPrompt", "false");
      params.set("confineToRoom", "true");
      return params;
    });

<<<<<<< HEAD
    const result = new URL("io.element.call:/call");
    result.searchParams.set("url", url.toString());
=======
    const result = new URL("element://call");
    // Everything after the last & stripped away making us loose the last param. Most likely while removing the pwd.
    // TODO fix the pwd removal function (or wherever this happens) to not delete everything after the last &.
    result.searchParams.set("url", url.toString() + "&");
>>>>>>> 4842b2a8
    return result.toString();
  }, [roomId, roomSharedKey]);

  return (
    <Modal className={styles.modal} title={t("Select app")} open={open}>
      <Text size="md" weight="semibold">
        {t("Ready to join?")}
      </Text>
      <Button kind="secondary" onClick={onBrowserClick}>
        {t("Continue in browser")}
      </Button>
      <Button as="a" href={appUrl} Icon={PopOutIcon}>
        {t("Open in the app")}
      </Button>
    </Modal>
  );
};<|MERGE_RESOLUTION|>--- conflicted
+++ resolved
@@ -62,15 +62,11 @@
       return params;
     });
 
-<<<<<<< HEAD
+
     const result = new URL("io.element.call:/call");
-    result.searchParams.set("url", url.toString());
-=======
-    const result = new URL("element://call");
     // Everything after the last & stripped away making us loose the last param. Most likely while removing the pwd.
     // TODO fix the pwd removal function (or wherever this happens) to not delete everything after the last &.
     result.searchParams.set("url", url.toString() + "&");
->>>>>>> 4842b2a8
     return result.toString();
   }, [roomId, roomSharedKey]);
 
