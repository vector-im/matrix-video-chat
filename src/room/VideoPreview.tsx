--- conflicted
+++ resolved
@@ -137,15 +137,6 @@
           </div>
         )}
         <div className={styles.previewButtons}>
-<<<<<<< HEAD
-          <MicButton
-            muted={!muteStates.audio.enabled}
-            onPress={onAudioPress}
-            disabled={muteStates.audio.setEnabled === null}
-            data-testid="preview_mute"
-          />
-=======
->>>>>>> 3331a233
           <VideoButton
             muted={!muteStates.video.enabled}
             onPress={onVideoPress}
@@ -156,6 +147,7 @@
             muted={!muteStates.audio.enabled}
             onPress={onAudioPress}
             disabled={muteStates.audio.setEnabled === null}
+            data-testid="preview_mute"
           />
           <SettingsButton onPress={openSettings} />
         </div>
