--- conflicted
+++ resolved
@@ -134,7 +134,7 @@
   usePreventScroll();
   useWakeLock();
 
-  const isRoomE2EE = useIsRoomE2EE(groupCall.room.roomId);
+  const isRoomE2EE = useIsRoomE2EE(rtcSession.room.roomId);
 
   const containerRef1 = useRef<HTMLDivElement | null>(null);
   const [containerRef2, bounds] = useMeasure({ polyfill: ResizeObserver });
@@ -410,17 +410,8 @@
       {!hideHeader && maximisedParticipant === null && (
         <Header>
           <LeftNav>
-<<<<<<< HEAD
             <RoomHeaderInfo roomName={rtcSession.room.name} />
-            <E2EELock />
-=======
-            <RoomHeaderInfo roomName={groupCall.room.name} />
-            <VersionMismatchWarning
-              users={unencryptedEventsFromUsers}
-              room={groupCall.room}
-            />
             {!isRoomE2EE && <E2EELock />}
->>>>>>> a7351638
           </LeftNav>
           <RightNav>
             <GridLayoutMenu layout={layout} setLayout={setLayout} />
@@ -457,16 +448,7 @@
         />
       )}
       {inviteModalState.isOpen && (
-<<<<<<< HEAD
-        <InviteModal
-          roomIdOrAlias={
-            rtcSession.room.getCanonicalAlias() ?? rtcSession.room.roomId
-          }
-          {...inviteModalProps}
-        />
-=======
-        <InviteModal roomId={groupCall.room.roomId} {...inviteModalProps} />
->>>>>>> a7351638
+        <InviteModal roomId={rtcSession.room.roomId} {...inviteModalProps} />
       )}
     </div>
   );
