--- conflicted
+++ resolved
@@ -41,11 +41,8 @@
   VideoButton,
   ShareScreenButton,
   SettingsButton,
-<<<<<<< HEAD
   RaiseHandToggleButton,
-=======
   SwitchCameraButton,
->>>>>>> 19c4696a
 } from "../button";
 import { Header, LeftNav, RightNav, RoomHeaderInfo } from "../Header";
 import { useUrlParams } from "../UrlParams";
@@ -84,13 +81,10 @@
 import { makeSpotlightExpandedLayout } from "../grid/SpotlightExpandedLayout";
 import { makeSpotlightLandscapeLayout } from "../grid/SpotlightLandscapeLayout";
 import { makeSpotlightPortraitLayout } from "../grid/SpotlightPortraitLayout";
-<<<<<<< HEAD
 import { ReactionsProvider, useReactions } from "../useReactions";
 import handSoundOgg from "../sound/raise_hand.ogg?url";
-import handSoundMp3 from "../sound/raise_hand.mp3?url";
-=======
+import handSoundMp3 from "../sound/raise_hand.mp3?url"
 import { useSwitchCamera } from "./useSwitchCamera";
->>>>>>> 19c4696a
 
 const canScreenshare = "getDisplayMedia" in (navigator.mediaDevices ?? {});
 
@@ -560,7 +554,6 @@
           />,
         );
       }
-<<<<<<< HEAD
       if (supportsReactions) {
         buttons.push(
           <RaiseHandToggleButton
@@ -570,10 +563,7 @@
           />,
         );
       }
-      buttons.push(<SettingsButton key="5" onClick={openSettings} />);
-=======
       buttons.push(<SettingsButton key="settings" onClick={openSettings} />);
->>>>>>> 19c4696a
     }
 
     buttons.push(
