--- conflicted
+++ resolved
@@ -75,13 +75,10 @@
 import { LayoutToggle } from "./LayoutToggle";
 import { ECConnectionState } from "../livekit/useECConnectionState";
 import { useOpenIDSFU } from "../livekit/openIDSFU";
-<<<<<<< HEAD
 import { BreakoutRoomModal } from "./BreakoutRoomModal";
 import { BreakoutRoomsOverlay } from "./BreakoutRoomsOverlay";
-=======
 import { useCallViewModel } from "../state/CallViewModel";
 import { subscribe } from "../state/subscribe";
->>>>>>> f529ae14
 
 const canScreenshare = "getDisplayMedia" in (navigator.mediaDevices ?? {});
 const isSafari = /^((?!chrome|android).)*safari/i.test(navigator.userAgent);
@@ -268,57 +265,9 @@
 
     const prefersReducedMotion = usePrefersReducedMotion();
 
-<<<<<<< HEAD
-  const [breakoutRoomModalModalOpen, setBreakoutRoomModalModalOpen] =
-    useState(false);
-
-  const openBreakoutRoomModal = useCallback(
-    () => setBreakoutRoomModalModalOpen(true),
-    [setBreakoutRoomModalModalOpen],
-  );
-  const closeBreakoutRoomModal = useCallback(
-    () => setBreakoutRoomModalModalOpen(false),
-    [setBreakoutRoomModalModalOpen],
-  );
-
-  const toggleScreensharing = useCallback(async () => {
-    exitFullscreen();
-    await localParticipant.setScreenShareEnabled(!isScreenShareEnabled, {
-      audio: true,
-      selfBrowserSurface: "include",
-      surfaceSwitching: "include",
-      systemAudio: "include",
-    });
-  }, [localParticipant, isScreenShareEnabled, exitFullscreen]);
-
-  let footer: JSX.Element | null;
-
-  if (noControls) {
-    footer = null;
-  } else {
-    const buttons: JSX.Element[] = [];
-
-    buttons.push(
-      <MicButton
-        key="1"
-        muted={!muteStates.audio.enabled}
-        onPress={toggleMicrophone}
-        disabled={muteStates.audio.setEnabled === null}
-        data-testid="incall_mute"
-      />,
-      <VideoButton
-        key="2"
-        muted={!muteStates.video.enabled}
-        onPress={toggleCamera}
-        disabled={muteStates.video.setEnabled === null}
-        data-testid="incall_videomute"
-      />,
-    );
-=======
     // This state is lifted out of NewVideoGrid so that layout states can be
     // restored after a layout switch or upon exiting fullscreen
     const layoutStates = useLayoutStates();
->>>>>>> f529ae14
 
     const renderContent = (): JSX.Element => {
       if (items.length === 0) {
@@ -328,39 +277,6 @@
           </div>
         );
       }
-<<<<<<< HEAD
-      buttons.push(
-        <AddBreakoutRoomButton key="4" onPress={openBreakoutRoomModal} />,
-      );
-      buttons.push(<SettingsButton key="5" onPress={openSettings} />);
-    }
-
-    buttons.push(
-      <HangupButton
-        key="6"
-        onPress={onLeavePress}
-        data-testid="incall_leave"
-      />,
-    );
-    footer = (
-      <div className={styles.footer}>
-        {!mobile && !hideHeader && (
-          <div className={styles.logo}>
-            <LogoMark width={24} height={24} aria-hidden />
-            <LogoType
-              width={80}
-              height={11}
-              aria-label={import.meta.env.VITE_PRODUCT_NAME || "Element Call"}
-            />
-          </div>
-        )}
-        <div className={styles.buttons}>{buttons}</div>
-        {!mobile && !hideHeader && (
-          <LayoutToggle
-            className={styles.layout}
-            layout={layout}
-            setLayout={setLayout}
-=======
       if (maximisedParticipant) {
         return (
           <VideoTile
@@ -373,7 +289,6 @@
             key={maximisedParticipant.id}
             showSpeakingIndicator={false}
             onOpenProfile={openProfile}
->>>>>>> f529ae14
           />
         );
       }
@@ -396,43 +311,10 @@
               {...props}
               ref={props.ref as Ref<HTMLDivElement>}
             />
-<<<<<<< HEAD
-          </LeftNav>
-          <RightNav>
-            {!reducedControls && onShareClick !== null && (
-              <InviteButton onClick={onShareClick} />
-            )}
-          </RightNav>
-        </Header>
-      )}
-      <div className={styles.controlsOverlay}>
-        <RoomAudioRenderer />
-        {renderContent()}
-        {footer}
-      </div>
-      {!noControls && <RageshakeRequestModal {...rageshakeRequestModalProps} />}
-      <BreakoutRoomModal
-        client={client}
-        roomId={matrixInfo.roomId}
-        open={breakoutRoomModalModalOpen}
-        onDismiss={closeBreakoutRoomModal}
-      />
-      <SettingsModal
-        client={client}
-        roomId={rtcSession.room.roomId}
-        open={settingsModalOpen}
-        onDismiss={closeSettings}
-      />
-      <BreakoutRoomsOverlay room={rtcSession.room} />
-    </div>
-  );
-};
-=======
           )}
         </Grid>
       );
     };
->>>>>>> f529ae14
 
     const rageshakeRequestModalProps = useRageshakeRequestModal(
       rtcSession.room.roomId,
@@ -448,6 +330,18 @@
     const closeSettings = useCallback(
       () => setSettingsModalOpen(false),
       [setSettingsModalOpen],
+    );
+
+    const [breakoutRoomModalModalOpen, setBreakoutRoomModalModalOpen] =
+      useState(false);
+
+    const openBreakoutRoomModal = useCallback(
+      () => setBreakoutRoomModalModalOpen(true),
+      [setBreakoutRoomModalModalOpen],
+    );
+    const closeBreakoutRoomModal = useCallback(
+      () => setBreakoutRoomModalModalOpen(false),
+      [setBreakoutRoomModalModalOpen],
     );
 
     const openProfile = useCallback(() => {
@@ -500,7 +394,10 @@
             />,
           );
         }
-        buttons.push(<SettingsButton key="4" onPress={openSettings} />);
+        buttons.push(
+          <AddBreakoutRoomButton key="4" onPress={openBreakoutRoomModal} />,
+        );
+        buttons.push(<SettingsButton key="5" onPress={openSettings} />);
       }
 
       buttons.push(
@@ -572,6 +469,12 @@
         {!noControls && (
           <RageshakeRequestModal {...rageshakeRequestModalProps} />
         )}
+        <BreakoutRoomModal
+          client={client}
+          roomId={matrixInfo.roomId}
+          open={breakoutRoomModalModalOpen}
+          onDismiss={closeBreakoutRoomModal}
+        />
         <SettingsModal
           client={client}
           roomId={rtcSession.room.roomId}
@@ -580,6 +483,7 @@
           tab={settingsTab}
           onTabChange={setSettingsTab}
         />
+        <BreakoutRoomsOverlay room={rtcSession.room} />
       </div>
     );
   },
