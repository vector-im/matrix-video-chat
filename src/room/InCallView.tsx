/*
Copyright 2022-2024 New Vector Ltd.

SPDX-License-Identifier: AGPL-3.0-only
Please see LICENSE in the repository root for full details.
*/

import {
  RoomAudioRenderer,
  RoomContext,
  useLocalParticipant,
} from "@livekit/components-react";
import { ConnectionState, type Room } from "livekit-client";
import { type MatrixClient } from "matrix-js-sdk/src/client";
import {
  type FC,
  type PointerEvent,
  type PropsWithoutRef,
  type TouchEvent,
  forwardRef,
  useCallback,
  useEffect,
  useMemo,
  useRef,
  useState,
} from "react";
import useMeasure from "react-use-measure";
import { type MatrixRTCSession } from "matrix-js-sdk/src/matrixrtc/MatrixRTCSession";
import classNames from "classnames";
import { BehaviorSubject, map } from "rxjs";
import { useObservable, useObservableEagerState } from "observable-hooks";
import { logger } from "matrix-js-sdk/src/logger";

import LogoMark from "../icons/LogoMark.svg?react";
import LogoType from "../icons/LogoType.svg?react";
import type { IWidgetApiRequest } from "matrix-widget-api";
import {
  EndCallButton,
  MicButton,
  VideoButton,
  ShareScreenButton,
  SettingsButton,
  ReactionToggleButton,
  SwitchCameraButton,
} from "../button";
import { Header, LeftNav, RightNav, RoomHeaderInfo } from "../Header";
import { useUrlParams } from "../UrlParams";
import { useCallViewKeyboardShortcuts } from "../useCallViewKeyboardShortcuts";
import { ElementWidgetActions, widget } from "../widget";
import styles from "./InCallView.module.css";
import { GridTile } from "../tile/GridTile";
import { type OTelGroupCallMembership } from "../otel/OTelGroupCallMembership";
import { SettingsModal, defaultSettingsTab } from "../settings/SettingsModal";
import { useRageshakeRequestModal } from "../settings/submit-rageshake";
import { RageshakeRequestModal } from "./RageshakeRequestModal";
import { useLiveKit } from "../livekit/useLiveKit";
import { useWakeLock } from "../useWakeLock";
import { useMergedRefs } from "../useMergedRefs";
import { type MuteStates } from "./MuteStates";
import { type MatrixInfo } from "./VideoPreview";
import { InviteButton } from "../button/InviteButton";
import { LayoutToggle } from "./LayoutToggle";
import { type ECConnectionState } from "../livekit/useECConnectionState";
import { useOpenIDSFU } from "../livekit/openIDSFU";
import {
  CallViewModel,
  type GridMode,
  type Layout,
} from "../state/CallViewModel";
import { Grid, type TileProps } from "../grid/Grid";
import { useInitial } from "../useInitial";
import { SpotlightTile } from "../tile/SpotlightTile";
import { type EncryptionSystem } from "../e2ee/sharedKeyManagement";
import { E2eeType } from "../e2ee/e2eeType";
import { makeGridLayout } from "../grid/GridLayout";
import {
  type CallLayoutOutputs,
  defaultPipAlignment,
  defaultSpotlightAlignment,
} from "../grid/CallLayout";
import { makeOneOnOneLayout } from "../grid/OneOnOneLayout";
import { makeSpotlightExpandedLayout } from "../grid/SpotlightExpandedLayout";
import { makeSpotlightLandscapeLayout } from "../grid/SpotlightLandscapeLayout";
import { makeSpotlightPortraitLayout } from "../grid/SpotlightPortraitLayout";
import { GridTileViewModel, type TileViewModel } from "../state/TileViewModel";
import {
  ReactionsSenderProvider,
  useReactionsSender,
} from "../reactions/useReactionsSender";
import { ReactionsAudioRenderer } from "./ReactionAudioRenderer";
import { useSwitchCamera } from "./useSwitchCamera";
import { ReactionsOverlay } from "./ReactionsOverlay";
import { CallEventAudioRenderer } from "./CallEventAudioRenderer";
import {
  debugTileLayout as debugTileLayoutSetting,
  useSetting,
} from "../settings/settings";
import useReactionsReader from "../reactions/useReactionsReader";
import { useLatest } from "../useLatest";

const canScreenshare = "getDisplayMedia" in (navigator.mediaDevices ?? {});

const maxTapDurationMs = 400;

export interface ActiveCallProps
  extends Omit<InCallViewProps, "vm" | "livekitRoom" | "connState"> {
  e2eeSystem: EncryptionSystem;
}

export const ActiveCall: FC<ActiveCallProps> = (props) => {
  const sfuConfig = useOpenIDSFU(props.client, props.rtcSession);
  const { livekitRoom, connState } = useLiveKit(
    props.rtcSession,
    props.muteStates,
    sfuConfig,
    props.e2eeSystem,
  );
  const connStateObservable$ = useObservable(
    (inputs$) => inputs$.pipe(map(([connState]) => connState)),
    [connState],
  );
  const [vm, setVm] = useState<CallViewModel | null>(null);

  useEffect(() => {
    return (): void => {
      livekitRoom?.disconnect().catch((e) => {
        logger.error("Failed to disconnect from livekit room", e);
      });
    };
    // eslint-disable-next-line react-hooks/exhaustive-deps
  }, []);

  const reader = useLatest(useReactionsReader(props.rtcSession));

  useEffect(() => {
    if (livekitRoom !== undefined && reader !== undefined) {
      const vm = new CallViewModel(
        props.rtcSession,
        livekitRoom,
        props.e2eeSystem,
<<<<<<< HEAD
        connStateObservable,
        reader.current.raisedHands,
        reader.current.reactions,
=======
        connStateObservable$,
>>>>>>> 79c40f19
      );
      setVm(vm);
      return (): void => vm.destroy();
    }
<<<<<<< HEAD
  }, [
    reader,
    props.rtcSession,
    livekitRoom,
    props.e2eeSystem,
    connStateObservable,
  ]);
=======
  }, [props.rtcSession, livekitRoom, props.e2eeSystem, connStateObservable$]);
>>>>>>> 79c40f19

  if (livekitRoom === undefined || vm === null) return null;

  return (
    <RoomContext.Provider value={livekitRoom}>
      <ReactionsSenderProvider vm={vm} rtcSession={props.rtcSession}>
        <InCallView
          {...props}
          vm={vm}
          livekitRoom={livekitRoom}
          connState={connState}
        />
      </ReactionsSenderProvider>
    </RoomContext.Provider>
  );
};

export interface InCallViewProps {
  client: MatrixClient;
  vm: CallViewModel;
  matrixInfo: MatrixInfo;
  rtcSession: MatrixRTCSession;
  livekitRoom: Room;
  muteStates: MuteStates;
  participantCount: number;
  onLeave: (error?: Error) => void;
  hideHeader: boolean;
  otelGroupCallMembership?: OTelGroupCallMembership;
  connState: ECConnectionState;
  onShareClick: (() => void) | null;
}

export const InCallView: FC<InCallViewProps> = ({
  client,
  vm,
  matrixInfo,
  rtcSession,
  livekitRoom,
  muteStates,
  participantCount,
  onLeave,
  hideHeader,
  connState,
  onShareClick,
}) => {
  const { supportsReactions, sendReaction, toggleRaisedHand } =
    useReactionsSender();

  useWakeLock();

  useEffect(() => {
    if (connState === ConnectionState.Disconnected) {
      // annoyingly we don't get the disconnection reason this way,
      // only by listening for the emitted event
      onLeave(new Error("Disconnected from call server"));
    }
  }, [connState, onLeave]);

  const containerRef1 = useRef<HTMLDivElement | null>(null);
  const [containerRef2, bounds] = useMeasure();
  // Merge the refs so they can attach to the same element
  const containerRef = useMergedRefs(containerRef1, containerRef2);

  const { hideScreensharing, showControls } = useUrlParams();

  const { isScreenShareEnabled, localParticipant } = useLocalParticipant({
    room: livekitRoom,
  });

  const toggleMicrophone = useCallback(
    () => muteStates.audio.setEnabled?.((e) => !e),
    [muteStates],
  );
  const toggleCamera = useCallback(
    () => muteStates.video.setEnabled?.((e) => !e),
    [muteStates],
  );

  // This function incorrectly assumes that there is a camera and microphone, which is not always the case.
  // TODO: Make sure that this module is resilient when it comes to camera/microphone availability!
  useCallViewKeyboardShortcuts(
    containerRef1,
    toggleMicrophone,
    toggleCamera,
    (muted) => muteStates.audio.setEnabled?.(!muted),
    (reaction) => void sendReaction(reaction),
    () => void toggleRaisedHand(),
  );

  const windowMode = useObservableEagerState(vm.windowMode$);
  const layout = useObservableEagerState(vm.layout$);
  const tileStoreGeneration = useObservableEagerState(vm.tileStoreGeneration$);
  const [debugTileLayout] = useSetting(debugTileLayoutSetting);
  const gridMode = useObservableEagerState(vm.gridMode$);
  const showHeader = useObservableEagerState(vm.showHeader$);
  const showFooter = useObservableEagerState(vm.showFooter$);
  const switchCamera = useSwitchCamera(vm.localVideo$);

  // Ideally we could detect taps by listening for click events and checking
  // that the pointerType of the event is "touch", but this isn't yet supported
  // in Safari: https://developer.mozilla.org/en-US/docs/Web/API/Element/click_event#browser_compatibility
  // Instead we have to watch for sufficiently fast touch events.
  const touchStart = useRef<number | null>(null);
  const onTouchStart = useCallback(() => (touchStart.current = Date.now()), []);
  const onTouchEnd = useCallback(() => {
    const start = touchStart.current;
    if (start !== null && Date.now() - start <= maxTapDurationMs)
      vm.tapScreen();
    touchStart.current = null;
  }, [vm]);
  const onTouchCancel = useCallback(() => (touchStart.current = null), []);

  // We also need to tell the footer controls to prevent touch events from
  // bubbling up, or else the footer will be dismissed before a click/change
  // event can be registered on the control
  const onControlsTouchEnd = useCallback(
    (e: TouchEvent) => {
      // Somehow applying pointer-events: none to the controls when the footer
      // is hidden is not enough to stop clicks from happening as the footer
      // becomes visible, so we check manually whether the footer is shown
      if (showFooter) {
        e.stopPropagation();
        vm.tapControls();
      } else {
        e.preventDefault();
      }
    },
    [vm, showFooter],
  );

  const onPointerMove = useCallback(
    (e: PointerEvent) => {
      if (e.pointerType === "mouse") vm.hoverScreen();
    },
    [vm],
  );
  const onPointerOut = useCallback(() => vm.unhoverScreen(), [vm]);

  const [settingsModalOpen, setSettingsModalOpen] = useState(false);
  const [settingsTab, setSettingsTab] = useState(defaultSettingsTab);

  const openSettings = useCallback(
    () => setSettingsModalOpen(true),
    [setSettingsModalOpen],
  );
  const closeSettings = useCallback(
    () => setSettingsModalOpen(false),
    [setSettingsModalOpen],
  );

  const openProfile = useMemo(
    () =>
      // Profile settings are unavailable in widget mode
      widget === null
        ? (): void => {
            setSettingsTab("profile");
            setSettingsModalOpen(true);
          }
        : null,
    [setSettingsTab, setSettingsModalOpen],
  );

  const [headerRef, headerBounds] = useMeasure();
  const [footerRef, footerBounds] = useMeasure();

  const gridBounds = useMemo(
    () => ({
      width: bounds.width,
      height:
        bounds.height -
        headerBounds.height -
        (windowMode === "flat" ? 0 : footerBounds.height),
    }),
    [
      bounds.width,
      bounds.height,
      headerBounds.height,
      footerBounds.height,
      windowMode,
    ],
  );
  const gridBoundsObservable$ = useObservable(
    (inputs$) => inputs$.pipe(map(([gridBounds]) => gridBounds)),
    [gridBounds],
  );

  const spotlightAlignment$ = useInitial(
    () => new BehaviorSubject(defaultSpotlightAlignment),
  );
  const pipAlignment$ = useInitial(
    () => new BehaviorSubject(defaultPipAlignment),
  );

  const setGridMode = useCallback(
    (mode: GridMode) => vm.setGridMode(mode),
    [vm],
  );

  useEffect(() => {
    widget?.api.transport
      .send(
        gridMode === "grid"
          ? ElementWidgetActions.TileLayout
          : ElementWidgetActions.SpotlightLayout,
        {},
      )
      .catch((e) => {
        logger.error("Failed to send layout change to widget API", e);
      });
  }, [gridMode]);

  useEffect(() => {
    if (widget) {
      const onTileLayout = (ev: CustomEvent<IWidgetApiRequest>): void => {
        setGridMode("grid");
        widget!.api.transport.reply(ev.detail, {});
      };
      const onSpotlightLayout = (ev: CustomEvent<IWidgetApiRequest>): void => {
        setGridMode("spotlight");
        widget!.api.transport.reply(ev.detail, {});
      };

      widget.lazyActions.on(ElementWidgetActions.TileLayout, onTileLayout);
      widget.lazyActions.on(
        ElementWidgetActions.SpotlightLayout,
        onSpotlightLayout,
      );

      return (): void => {
        widget!.lazyActions.off(ElementWidgetActions.TileLayout, onTileLayout);
        widget!.lazyActions.off(
          ElementWidgetActions.SpotlightLayout,
          onSpotlightLayout,
        );
      };
    }
  }, [setGridMode]);

  const Tile = useMemo(
    () =>
      forwardRef<
        HTMLDivElement,
        PropsWithoutRef<TileProps<TileViewModel, HTMLDivElement>>
      >(function Tile(
        { className, style, targetWidth, targetHeight, model },
        ref,
      ) {
        const spotlightExpanded = useObservableEagerState(
          vm.spotlightExpanded$,
        );
        const onToggleExpanded = useObservableEagerState(
          vm.toggleSpotlightExpanded$,
        );
        const showSpeakingIndicatorsValue = useObservableEagerState(
          vm.showSpeakingIndicators$,
        );
        const showSpotlightIndicatorsValue = useObservableEagerState(
          vm.showSpotlightIndicators$,
        );

        return model instanceof GridTileViewModel ? (
          <GridTile
            ref={ref}
            vm={model}
            onOpenProfile={openProfile}
            targetWidth={targetWidth}
            targetHeight={targetHeight}
            className={classNames(className, styles.tile)}
            style={style}
            showSpeakingIndicators={showSpeakingIndicatorsValue}
          />
        ) : (
          <SpotlightTile
            ref={ref}
            vm={model}
            expanded={spotlightExpanded}
            onToggleExpanded={onToggleExpanded}
            targetWidth={targetWidth}
            targetHeight={targetHeight}
            showIndicators={showSpotlightIndicatorsValue}
            className={classNames(className, styles.tile)}
            style={style}
          />
        );
      }),
    [vm, openProfile],
  );

  const layouts = useMemo(() => {
    const inputs = {
      minBounds$: gridBoundsObservable$,
      spotlightAlignment$,
      pipAlignment$,
    };
    return {
      grid: makeGridLayout(inputs),
      "spotlight-landscape": makeSpotlightLandscapeLayout(inputs),
      "spotlight-portrait": makeSpotlightPortraitLayout(inputs),
      "spotlight-expanded": makeSpotlightExpandedLayout(inputs),
      "one-on-one": makeOneOnOneLayout(inputs),
    };
  }, [gridBoundsObservable$, spotlightAlignment$, pipAlignment$]);

  const renderContent = (): JSX.Element => {
    if (layout.type === "pip") {
      return (
        <SpotlightTile
          className={classNames(styles.tile, styles.maximised)}
          vm={layout.spotlight}
          expanded
          onToggleExpanded={null}
          targetWidth={gridBounds.height}
          targetHeight={gridBounds.width}
          showIndicators={false}
        />
      );
    }

    const layers = layouts[layout.type] as CallLayoutOutputs<Layout>;
    const fixedGrid = (
      <Grid
        key="fixed"
        className={styles.fixedGrid}
        style={{
          insetBlockStart: headerBounds.bottom,
          height: gridBounds.height,
        }}
        model={layout}
        Layout={layers.fixed}
        Tile={Tile}
      />
    );
    const scrollingGrid = (
      <Grid
        key="scrolling"
        className={styles.scrollingGrid}
        model={layout}
        Layout={layers.scrolling}
        Tile={Tile}
      />
    );
    // The grid tiles go *under* the spotlight in the portrait layout, but
    // *over* the spotlight in the expanded layout
    return layout.type === "spotlight-expanded" ? (
      <>
        {fixedGrid}
        {scrollingGrid}
      </>
    ) : (
      <>
        {scrollingGrid}
        {fixedGrid}
      </>
    );
  };

  const rageshakeRequestModalProps = useRageshakeRequestModal(
    rtcSession.room.roomId,
  );

  const toggleScreensharing = useCallback(() => {
    localParticipant
      .setScreenShareEnabled(!isScreenShareEnabled, {
        audio: true,
        selfBrowserSurface: "include",
        surfaceSwitching: "include",
        systemAudio: "include",
      })
      .catch(logger.error);
  }, [localParticipant, isScreenShareEnabled]);

  const buttons: JSX.Element[] = [];

  buttons.push(
    <MicButton
      key="audio"
      muted={!muteStates.audio.enabled}
      onClick={toggleMicrophone}
      onTouchEnd={onControlsTouchEnd}
      disabled={muteStates.audio.setEnabled === null}
      data-testid="incall_mute"
    />,
    <VideoButton
      key="video"
      muted={!muteStates.video.enabled}
      onClick={toggleCamera}
      onTouchEnd={onControlsTouchEnd}
      disabled={muteStates.video.setEnabled === null}
      data-testid="incall_videomute"
    />,
  );
  if (switchCamera !== null)
    buttons.push(
      <SwitchCameraButton
        key="switch_camera"
        className={styles.switchCamera}
        onClick={switchCamera}
        onTouchEnd={onControlsTouchEnd}
      />,
    );
  if (canScreenshare && !hideScreensharing) {
    buttons.push(
      <ShareScreenButton
        key="share_screen"
        className={styles.shareScreen}
        enabled={isScreenShareEnabled}
        onClick={toggleScreensharing}
        onTouchEnd={onControlsTouchEnd}
        data-testid="incall_screenshare"
      />,
    );
  }
  if (supportsReactions) {
    buttons.push(
      <ReactionToggleButton
        vm={vm}
        key="raise_hand"
        className={styles.raiseHand}
        identifier={`${client.getUserId()}:${client.getDeviceId()}`}
        onTouchEnd={onControlsTouchEnd}
      />,
    );
  }
  if (layout.type !== "pip")
    buttons.push(
      <SettingsButton
        key="settings"
        onClick={openSettings}
        onTouchEnd={onControlsTouchEnd}
      />,
    );

  buttons.push(
    <EndCallButton
      key="end_call"
      onClick={function (): void {
        onLeave();
      }}
      onTouchEnd={onControlsTouchEnd}
      data-testid="incall_leave"
    />,
  );
  const footer = (
    <div
      ref={footerRef}
      className={classNames(styles.footer, {
        [styles.overlay]: windowMode === "flat",
        [styles.hidden]: !showFooter || (!showControls && hideHeader),
      })}
    >
      {!hideHeader && (
        <div className={styles.logo}>
          <LogoMark width={24} height={24} aria-hidden />
          <LogoType
            width={80}
            height={11}
            aria-label={import.meta.env.VITE_PRODUCT_NAME || "Element Call"}
          />
          {/* Don't mind this odd placement, it's just a little debug label */}
          {debugTileLayout
            ? `Tiles generation: ${tileStoreGeneration}`
            : undefined}
        </div>
      )}
      {showControls && <div className={styles.buttons}>{buttons}</div>}
      {showControls && (
        <LayoutToggle
          className={styles.layout}
          layout={gridMode}
          setLayout={setGridMode}
          onTouchEnd={onControlsTouchEnd}
        />
      )}
    </div>
  );

  return (
    <div
      className={styles.inRoom}
      ref={containerRef}
      onTouchStart={onTouchStart}
      onTouchEnd={onTouchEnd}
      onTouchCancel={onTouchCancel}
      onPointerMove={onPointerMove}
      onPointerOut={onPointerOut}
    >
      {showHeader &&
        (hideHeader ? (
          // Cosmetic header to fill out space while still affecting the bounds
          // of the grid
          <div
            className={classNames(styles.header, styles.filler)}
            ref={headerRef}
          />
        ) : (
          <Header className={styles.header} ref={headerRef}>
            <LeftNav>
              <RoomHeaderInfo
                id={matrixInfo.roomId}
                name={matrixInfo.roomName}
                avatarUrl={matrixInfo.roomAvatar}
                encrypted={matrixInfo.e2eeSystem.kind !== E2eeType.NONE}
                participantCount={participantCount}
              />
            </LeftNav>
            <RightNav>
              {showControls && onShareClick !== null && (
                <InviteButton
                  className={styles.invite}
                  onClick={onShareClick}
                />
              )}
            </RightNav>
          </Header>
        ))}
      <RoomAudioRenderer />
      {renderContent()}
      <CallEventAudioRenderer vm={vm} />
      <ReactionsAudioRenderer vm={vm} />
      <ReactionsOverlay vm={vm} />
      {footer}
      {layout.type !== "pip" && (
        <>
          <RageshakeRequestModal {...rageshakeRequestModalProps} />
          <SettingsModal
            client={client}
            roomId={rtcSession.room.roomId}
            open={settingsModalOpen}
            onDismiss={closeSettings}
            tab={settingsTab}
            onTabChange={setSettingsTab}
          />
        </>
      )}
    </div>
  );
};<|MERGE_RESOLUTION|>--- conflicted
+++ resolved
@@ -138,28 +138,20 @@
         props.rtcSession,
         livekitRoom,
         props.e2eeSystem,
-<<<<<<< HEAD
-        connStateObservable,
+        connStateObservable$,
         reader.current.raisedHands,
         reader.current.reactions,
-=======
-        connStateObservable$,
->>>>>>> 79c40f19
       );
       setVm(vm);
       return (): void => vm.destroy();
     }
-<<<<<<< HEAD
   }, [
-    reader,
     props.rtcSession,
     livekitRoom,
     props.e2eeSystem,
-    connStateObservable,
+    connStateObservable$,
+    reader,
   ]);
-=======
-  }, [props.rtcSession, livekitRoom, props.e2eeSystem, connStateObservable$]);
->>>>>>> 79c40f19
 
   if (livekitRoom === undefined || vm === null) return null;
 
