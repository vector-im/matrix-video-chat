/*
Copyright 2022 - 2024 New Vector Ltd

Licensed under the Apache License, Version 2.0 (the "License");
you may not use this file except in compliance with the License.
You may obtain a copy of the License at

    http://www.apache.org/licenses/LICENSE-2.0

Unless required by applicable law or agreed to in writing, software
distributed under the License is distributed on an "AS IS" BASIS,
WITHOUT WARRANTIES OR CONDITIONS OF ANY KIND, either express or implied.
See the License for the specific language governing permissions and
limitations under the License.
*/

import {
  RoomAudioRenderer,
  RoomContext,
  useLocalParticipant,
} from "@livekit/components-react";
import { usePreventScroll } from "@react-aria/overlays";
import { ConnectionState, Room } from "livekit-client";
import { MatrixClient } from "matrix-js-sdk/src/client";
import {
  FC,
  PropsWithoutRef,
  forwardRef,
  useCallback,
  useEffect,
  useMemo,
  useRef,
  useState,
} from "react";
import useMeasure from "react-use-measure";
import { MatrixRTCSession } from "matrix-js-sdk/src/matrixrtc/MatrixRTCSession";
import classNames from "classnames";
import { BehaviorSubject } from "rxjs";
import { useObservableEagerState } from "observable-hooks";

import LogoMark from "../icons/LogoMark.svg?react";
import LogoType from "../icons/LogoType.svg?react";
import type { IWidgetApiRequest } from "matrix-widget-api";
import {
  HangupButton,
  MicButton,
  VideoButton,
  ScreenshareButton,
  SettingsButton,
} from "../button";
import { Header, LeftNav, RightNav, RoomHeaderInfo } from "../Header";
import { useUrlParams } from "../UrlParams";
import { useCallViewKeyboardShortcuts } from "../useCallViewKeyboardShortcuts";
import { ElementWidgetActions, widget } from "../widget";
import styles from "./InCallView.module.css";
import { GridTile } from "../tile/GridTile";
import { OTelGroupCallMembership } from "../otel/OTelGroupCallMembership";
import { SettingsModal, defaultSettingsTab } from "../settings/SettingsModal";
import { useRageshakeRequestModal } from "../settings/submit-rageshake";
import { RageshakeRequestModal } from "./RageshakeRequestModal";
import { useLiveKit } from "../livekit/useLiveKit";
import { useWakeLock } from "../useWakeLock";
import { useMergedRefs } from "../useMergedRefs";
import { MuteStates } from "./MuteStates";
import { MatrixInfo } from "./VideoPreview";
import { InviteButton } from "../button/InviteButton";
import { LayoutToggle } from "./LayoutToggle";
import { ECConnectionState } from "../livekit/useECConnectionState";
import { useOpenIDSFU } from "../livekit/openIDSFU";
import { GridMode, Layout, useCallViewModel } from "../state/CallViewModel";
import { Grid, TileProps } from "../grid/Grid";
import { useObservable } from "../state/useObservable";
import { useInitial } from "../useInitial";
import { SpotlightTile } from "../tile/SpotlightTile";
import { EncryptionSystem } from "../e2ee/sharedKeyManagement";
import { E2eeType } from "../e2ee/e2eeType";
import { makeGridLayout } from "../grid/GridLayout";
import {
  CallLayoutOutputs,
  TileModel,
  defaultPipAlignment,
  defaultSpotlightAlignment,
} from "../grid/CallLayout";
import { makeOneOnOneLayout } from "../grid/OneOnOneLayout";
import { makeSpotlightExpandedLayout } from "../grid/SpotlightExpandedLayout";
import { makeSpotlightLandscapeLayout } from "../grid/SpotlightLandscapeLayout";
import { makeSpotlightPortraitLayout } from "../grid/SpotlightPortraitLayout";

const canScreenshare = "getDisplayMedia" in (navigator.mediaDevices ?? {});

export interface ActiveCallProps
  extends Omit<InCallViewProps, "livekitRoom" | "connState"> {
  e2eeSystem: EncryptionSystem;
}

export const ActiveCall: FC<ActiveCallProps> = (props) => {
  const sfuConfig = useOpenIDSFU(props.client, props.rtcSession);
  const { livekitRoom, connState } = useLiveKit(
    props.rtcSession,
    props.muteStates,
    sfuConfig,
    props.e2eeSystem,
  );

  useEffect(() => {
    return (): void => {
      livekitRoom?.disconnect();
    };
    // eslint-disable-next-line react-hooks/exhaustive-deps
  }, []);

  if (!livekitRoom) return null;

  return (
    <RoomContext.Provider value={livekitRoom}>
      <InCallView {...props} livekitRoom={livekitRoom} connState={connState} />
    </RoomContext.Provider>
  );
};

export interface InCallViewProps {
  client: MatrixClient;
  matrixInfo: MatrixInfo;
  rtcSession: MatrixRTCSession;
  livekitRoom: Room;
  muteStates: MuteStates;
  participantCount: number;
  onLeave: (error?: Error) => void;
  hideHeader: boolean;
  otelGroupCallMembership?: OTelGroupCallMembership;
  connState: ECConnectionState;
  onShareClick: (() => void) | null;
}

export const InCallView: FC<InCallViewProps> = ({
  client,
  matrixInfo,
  rtcSession,
  livekitRoom,
  muteStates,
  participantCount,
  onLeave,
  hideHeader,
  connState,
  onShareClick,
}) => {
  usePreventScroll();
  useWakeLock();

  useEffect(() => {
    if (connState === ConnectionState.Disconnected) {
      // annoyingly we don't get the disconnection reason this way,
      // only by listening for the emitted event
      onLeave(new Error("Disconnected from call server"));
    }
  }, [connState, onLeave]);

  const containerRef1 = useRef<HTMLDivElement | null>(null);
  const [containerRef2, bounds] = useMeasure();
  const boundsValid = bounds.height > 0;
  // Merge the refs so they can attach to the same element
  const containerRef = useMergedRefs(containerRef1, containerRef2);

  const { hideScreensharing, showControls } = useUrlParams();

  const { isScreenShareEnabled, localParticipant } = useLocalParticipant({
    room: livekitRoom,
  });

  const toggleMicrophone = useCallback(
    () => muteStates.audio.setEnabled?.((e) => !e),
    [muteStates],
  );
  const toggleCamera = useCallback(
    () => muteStates.video.setEnabled?.((e) => !e),
    [muteStates],
  );

  // This function incorrectly assumes that there is a camera and microphone, which is not always the case.
  // TODO: Make sure that this module is resilient when it comes to camera/microphone availability!
  useCallViewKeyboardShortcuts(
    containerRef1,
    toggleMicrophone,
    toggleCamera,
    (muted) => muteStates.audio.setEnabled?.(!muted),
  );

  const mobile = boundsValid && bounds.width <= 660;
  const reducedControls = boundsValid && bounds.width <= 340;
  const noControls = reducedControls && bounds.height <= 400;

  const vm = useCallViewModel(
    rtcSession.room,
    livekitRoom,
    matrixInfo.e2eeSystem.kind !== E2eeType.NONE,
    connState,
  );
  const windowMode = useObservableEagerState(vm.windowMode);
  const layout = useObservableEagerState(vm.layout);
  const gridMode = useObservableEagerState(vm.gridMode);

  const [settingsModalOpen, setSettingsModalOpen] = useState(false);
  const [settingsTab, setSettingsTab] = useState(defaultSettingsTab);

  const openSettings = useCallback(
    () => setSettingsModalOpen(true),
    [setSettingsModalOpen],
  );
  const closeSettings = useCallback(
    () => setSettingsModalOpen(false),
    [setSettingsModalOpen],
  );

  const openProfile = useCallback(() => {
    setSettingsTab("profile");
    setSettingsModalOpen(true);
  }, [setSettingsTab, setSettingsModalOpen]);

  const [headerRef, headerBounds] = useMeasure();
  const [footerRef, footerBounds] = useMeasure();

  const gridBounds = useMemo(
    () => ({
      width: bounds.width,
      height:
        bounds.height -
        headerBounds.height -
        (windowMode === "flat" ? 0 : footerBounds.height),
    }),
    [
      bounds.width,
      bounds.height,
      headerBounds.height,
      footerBounds.height,
      windowMode,
    ],
  );
  const gridBoundsObservable = useObservable(gridBounds);

  const spotlightAlignment = useInitial(
    () => new BehaviorSubject(defaultSpotlightAlignment),
  );
  const pipAlignment = useInitial(
    () => new BehaviorSubject(defaultPipAlignment),
  );

  const setGridMode = useCallback(
    (mode: GridMode) => vm.setGridMode(mode),
    [vm],
  );

  useEffect(() => {
    widget?.api.transport.send(
      gridMode === "grid"
        ? ElementWidgetActions.TileLayout
        : ElementWidgetActions.SpotlightLayout,
      {},
    );
  }, [gridMode]);

  useEffect(() => {
    if (widget) {
      const onTileLayout = (ev: CustomEvent<IWidgetApiRequest>): void => {
        setGridMode("grid");
        widget!.api.transport.reply(ev.detail, {});
      };
      const onSpotlightLayout = (ev: CustomEvent<IWidgetApiRequest>): void => {
        setGridMode("spotlight");
        widget!.api.transport.reply(ev.detail, {});
      };

      widget.lazyActions.on(ElementWidgetActions.TileLayout, onTileLayout);
      widget.lazyActions.on(
        ElementWidgetActions.SpotlightLayout,
        onSpotlightLayout,
      );

      return (): void => {
        widget!.lazyActions.off(ElementWidgetActions.TileLayout, onTileLayout);
        widget!.lazyActions.off(
          ElementWidgetActions.SpotlightLayout,
          onSpotlightLayout,
        );
      };
    }
  }, [setGridMode]);

  const toggleSpotlightExpanded = useCallback(
    () => vm.toggleSpotlightExpanded(),
    [vm],
  );

  const Tile = useMemo(
    () =>
      forwardRef<
        HTMLDivElement,
        PropsWithoutRef<TileProps<TileModel, HTMLDivElement>>
      >(function Tile(
        { className, style, targetWidth, targetHeight, model },
        ref,
      ) {
        const spotlightExpanded = useObservableEagerState(vm.spotlightExpanded);
        const showSpeakingIndicatorsValue = useObservableEagerState(
          vm.showSpeakingIndicators,
        );
        const showSpotlightIndicatorsValue = useObservableEagerState(
          vm.showSpotlightIndicators,
        );

        return model.type === "grid" ? (
          <GridTile
            ref={ref}
            vm={model.vm}
            onOpenProfile={openProfile}
            targetWidth={targetWidth}
            targetHeight={targetHeight}
            className={classNames(className, styles.tile)}
            style={style}
            showSpeakingIndicators={showSpeakingIndicatorsValue}
          />
        ) : (
          <SpotlightTile
            ref={ref}
            vms={model.vms}
            maximised={model.maximised}
            expanded={spotlightExpanded}
            onToggleExpanded={toggleSpotlightExpanded}
            targetWidth={targetWidth}
            targetHeight={targetHeight}
            showIndicators={showSpotlightIndicatorsValue}
            className={classNames(className, styles.tile)}
            style={style}
          />
        );
      }),
    [vm, toggleSpotlightExpanded, openProfile],
  );

  const layouts = useMemo(() => {
    const inputs = {
      minBounds: gridBoundsObservable,
      spotlightAlignment,
      pipAlignment,
    };
    return {
      grid: makeGridLayout(inputs),
      "spotlight-landscape": makeSpotlightLandscapeLayout(inputs),
      "spotlight-portrait": makeSpotlightPortraitLayout(inputs),
      "spotlight-expanded": makeSpotlightExpandedLayout(inputs),
      "one-on-one": makeOneOnOneLayout(inputs),
    };
  }, [gridBoundsObservable, spotlightAlignment, pipAlignment]);

  const renderContent = (): JSX.Element => {
    if (layout.type === "pip") {
      return (
        <SpotlightTile
          className={classNames(styles.tile, styles.maximised)}
          vms={layout.spotlight!}
          maximised
          expanded
          onToggleExpanded={null}
          targetWidth={gridBounds.height}
          targetHeight={gridBounds.width}
          showIndicators={false}
        />
      );
    }

    const layers = layouts[layout.type] as CallLayoutOutputs<Layout>;
    const fixedGrid = (
      <Grid
        key="fixed"
        className={styles.fixedGrid}
        style={{
          insetBlockStart: headerBounds.bottom,
          height: gridBounds.height,
        }}
        model={layout}
        Layout={layers.fixed}
        Tile={Tile}
      />
    );
    const scrollingGrid = (
      <Grid
        key="scrolling"
        className={styles.scrollingGrid}
        model={layout}
        Layout={layers.scrolling}
        Tile={Tile}
      />
    );
    // The grid tiles go *under* the spotlight in the portrait layout, but
    // *over* the spotlight in the expanded layout
    return layout.type === "spotlight-expanded" ? (
      <>
        {fixedGrid}
        {scrollingGrid}
      </>
    ) : (
      <>
        {scrollingGrid}
        {fixedGrid}
      </>
    );
  };

  const rageshakeRequestModalProps = useRageshakeRequestModal(
    rtcSession.room.roomId,
  );

  const toggleScreensharing = useCallback(async () => {
    await localParticipant.setScreenShareEnabled(!isScreenShareEnabled, {
      audio: true,
      selfBrowserSurface: "include",
      surfaceSwitching: "include",
      systemAudio: "include",
    });
  }, [localParticipant, isScreenShareEnabled]);

  let footer: JSX.Element | null;

  if (noControls) {
    footer = null;
  } else {
    const buttons: JSX.Element[] = [];

    buttons.push(
      <MicButton
        key="1"
        muted={!muteStates.audio.enabled}
        onPress={toggleMicrophone}
        disabled={muteStates.audio.setEnabled === null}
        data-testid="incall_mute"
      />,
      <VideoButton
        key="2"
        muted={!muteStates.video.enabled}
        onPress={toggleCamera}
        disabled={muteStates.video.setEnabled === null}
        data-testid="incall_videomute"
      />,
    );

<<<<<<< HEAD
      buttons.push(
        <HangupButton
          key="6"
          onPress={function (): void {
            onLeave();
          }}
          data-testid="incall_leave"
        />,
      );
      footer = (
        <div
          className={classNames(
            showControls
              ? styles.footer
              : hideHeader
                ? [styles.footer, styles.footerHidden]
                : [styles.footer, styles.footerThin],
          )}
        >
          {!mobile && !hideHeader && (
            <div className={styles.logo}>
              <LogoMark width={24} height={24} aria-hidden />
              <LogoType
                width={80}
                height={11}
                aria-label={import.meta.env.VITE_PRODUCT_NAME || "Element Call"}
              />
            </div>
          )}
          {showControls && <div className={styles.buttons}>{buttons}</div>}
          {!mobile && showControls && (
            <LayoutToggle
              className={styles.layout}
              layout={layout}
              setLayout={setLayout}
            />
          )}
        </div>
      );
=======
    if (!reducedControls) {
      if (canScreenshare && !hideScreensharing) {
        buttons.push(
          <ScreenshareButton
            key="3"
            enabled={isScreenShareEnabled}
            onPress={toggleScreensharing}
            data-testid="incall_screenshare"
          />,
        );
      }
      buttons.push(<SettingsButton key="4" onPress={openSettings} />);
>>>>>>> 80ddb749
    }

    buttons.push(
      <HangupButton
        key="6"
        onPress={function (): void {
          onLeave();
        }}
        data-testid="incall_leave"
      />,
    );
    footer = (
      <div
        ref={footerRef}
        className={classNames(
          styles.footer,
          !showControls &&
            (hideHeader ? styles.footerHidden : styles.footerThin),
          { [styles.overlay]: windowMode === "flat" },
        )}
      >
        {!mobile && !hideHeader && (
          <div className={styles.logo}>
            <LogoMark width={24} height={24} aria-hidden />
            <LogoType
              width={80}
              height={11}
              aria-label={import.meta.env.VITE_PRODUCT_NAME || "Element Call"}
            />
          </div>
        )}
        {showControls && <div className={styles.buttons}>{buttons}</div>}
        {!mobile && !hideHeader && showControls && (
          <LayoutToggle
            className={styles.layout}
            layout={gridMode}
            setLayout={setGridMode}
          />
        )}
      </div>
    );
  }

  return (
    <div className={styles.inRoom} ref={containerRef}>
      {!hideHeader && windowMode !== "pip" && windowMode !== "flat" && (
        <Header className={styles.header} ref={headerRef}>
          <LeftNav>
            <RoomHeaderInfo
              id={matrixInfo.roomId}
              name={matrixInfo.roomName}
              avatarUrl={matrixInfo.roomAvatar}
              encrypted={matrixInfo.e2eeSystem.kind !== E2eeType.NONE}
              participantCount={participantCount}
            />
          </LeftNav>
          <RightNav>
            {!reducedControls && showControls && onShareClick !== null && (
              <InviteButton onClick={onShareClick} />
            )}
          </RightNav>
        </Header>
      )}
      <RoomAudioRenderer />
      {renderContent()}
      {footer}
      {!noControls && <RageshakeRequestModal {...rageshakeRequestModalProps} />}
      <SettingsModal
        client={client}
        roomId={rtcSession.room.roomId}
        open={settingsModalOpen}
        onDismiss={closeSettings}
        tab={settingsTab}
        onTabChange={setSettingsTab}
      />
    </div>
  );
};<|MERGE_RESOLUTION|>--- conflicted
+++ resolved
@@ -441,48 +441,6 @@
         data-testid="incall_videomute"
       />,
     );
-
-<<<<<<< HEAD
-      buttons.push(
-        <HangupButton
-          key="6"
-          onPress={function (): void {
-            onLeave();
-          }}
-          data-testid="incall_leave"
-        />,
-      );
-      footer = (
-        <div
-          className={classNames(
-            showControls
-              ? styles.footer
-              : hideHeader
-                ? [styles.footer, styles.footerHidden]
-                : [styles.footer, styles.footerThin],
-          )}
-        >
-          {!mobile && !hideHeader && (
-            <div className={styles.logo}>
-              <LogoMark width={24} height={24} aria-hidden />
-              <LogoType
-                width={80}
-                height={11}
-                aria-label={import.meta.env.VITE_PRODUCT_NAME || "Element Call"}
-              />
-            </div>
-          )}
-          {showControls && <div className={styles.buttons}>{buttons}</div>}
-          {!mobile && showControls && (
-            <LayoutToggle
-              className={styles.layout}
-              layout={layout}
-              setLayout={setLayout}
-            />
-          )}
-        </div>
-      );
-=======
     if (!reducedControls) {
       if (canScreenshare && !hideScreensharing) {
         buttons.push(
@@ -495,7 +453,6 @@
         );
       }
       buttons.push(<SettingsButton key="4" onPress={openSettings} />);
->>>>>>> 80ddb749
     }
 
     buttons.push(
@@ -528,7 +485,7 @@
           </div>
         )}
         {showControls && <div className={styles.buttons}>{buttons}</div>}
-        {!mobile && !hideHeader && showControls && (
+        {!mobile && showControls && (
           <LayoutToggle
             className={styles.layout}
             layout={gridMode}
