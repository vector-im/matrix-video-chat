/*
Copyright 2022 New Vector Ltd

Licensed under the Apache License, Version 2.0 (the "License");
you may not use this file except in compliance with the License.
You may obtain a copy of the License at

    http://www.apache.org/licenses/LICENSE-2.0

Unless required by applicable law or agreed to in writing, software
distributed under the License is distributed on an "AS IS" BASIS,
WITHOUT WARRANTIES OR CONDITIONS OF ANY KIND, either express or implied.
See the License for the specific language governing permissions and
limitations under the License.
*/

import { useState, useEffect } from "react";
import { logger } from "matrix-js-sdk/src/logger";
import { ClientEvent, MatrixClient } from "matrix-js-sdk/src/client";
import { SyncState } from "matrix-js-sdk/src/sync";
import { useTranslation } from "react-i18next";
import { MatrixRTCSession } from "matrix-js-sdk/src/matrixrtc/MatrixRTCSession";

import type { Room } from "matrix-js-sdk/src/models/room";
import type { GroupCall } from "matrix-js-sdk/src/webrtc/groupCall";

export type GroupCallLoaded = {
  kind: "loaded";
  rtcSession: MatrixRTCSession;
};

export type GroupCallLoadFailed = {
  kind: "failed";
  error: Error;
};

export type GroupCallLoading = {
  kind: "loading";
};

export type GroupCallStatus =
  | GroupCallLoaded
  | GroupCallLoadFailed
  | GroupCallLoading;

export interface GroupCallLoadState {
  error?: Error;
  groupCall?: GroupCall;
}

export const useLoadGroupCall = (
  client: MatrixClient,
  roomIdOrAlias: string,
  viaServers: string[],
): GroupCallStatus => {
  const { t } = useTranslation();
  const [lastRoomId, setLastRoomId] = useState<string | undefined>();
  const [state, setState] = useState<GroupCallStatus>({ kind: "loading" });

  useEffect(() => {
    const fetchOrCreateRoom = async (): Promise<Room> => {
      if (lastRoomId !== roomIdOrAlias) {
        setState({ kind: "loading" });
      }

      let room: Room | null = null;
      if (roomIdOrAlias[0] === "#") {
        // We lowercase the localpart when we create the room, so we must lowercase
        // it here too (we just do the whole alias). We can't do the same to room IDs
        // though.
        // Also, we explicitly look up the room alias here. We previously just tried to
        // join anyway but the js-sdk recreates the room if you pass the alias for a
        // room you're already joined to (which it probably ought not to).
        const lookupResult = await client.getRoomIdForAlias(
          roomIdOrAlias.toLowerCase(),
        );
        logger.info(`${roomIdOrAlias} resolved to ${lookupResult.room_id}`);
        room = client.getRoom(lookupResult.room_id);
        if (!room) {
          logger.info(`Room ${lookupResult.room_id} not found, joining.`);
          room = await client.joinRoom(lookupResult.room_id, {
            viaServers: lookupResult.servers,
          });
        } else {
          logger.info(
            `Already in room ${lookupResult.room_id}, not rejoining.`,
          );
        }
      } else {
        // room IDs we just try to join by their ID, which will not work in the
        // general case without providing some servers to join via. We could provide
        // our own server, but in practice that is implicit.
        room = await client.joinRoom(roomIdOrAlias);
      }

      logger.info(
        `Joined ${roomIdOrAlias}, waiting room to be ready for group calls`,
      );
      await client.waitUntilRoomReadyForGroupCalls(room.roomId);
      logger.info(`${roomIdOrAlias}, is ready for group calls`);
      return room;
    };

    const fetchOrCreateGroupCall = async (): Promise<MatrixRTCSession> => {
      const room = await fetchOrCreateRoom();
      logger.debug(`Fetched / joined room ${roomIdOrAlias}`);

      const rtcSession = client.matrixRTC.getRoomSession(room);
      return rtcSession;
    };

    const waitForClientSyncing = async (): Promise<void> => {
      if (client.getSyncState() !== SyncState.Syncing) {
        logger.debug(
          "useLoadGroupCall: waiting for client to start syncing...",
        );
        await new Promise<void>((resolve) => {
          const onSync = (): void => {
            if (client.getSyncState() === SyncState.Syncing) {
              client.off(ClientEvent.Sync, onSync);
              return resolve();
            }
          };
          client.on(ClientEvent.Sync, onSync);
        });
        logger.debug("useLoadGroupCall: client is now syncing.");
      }
    };

    waitForClientSyncing()
      .then(fetchOrCreateGroupCall)
<<<<<<< HEAD
      .then((rtcSession) => {
        setLastRoomId(roomIdOrAlias);
        setState({ kind: "loaded", rtcSession });
      })
      .catch((error) => {
        setLastRoomId(roomIdOrAlias);
        setState({ kind: "failed", error });
      });
  }, [client, roomIdOrAlias, viaServers, t, e2eeEnabled, lastRoomId]);
=======
      .then((rtcSession) => setState({ kind: "loaded", rtcSession }))
      .catch((error) => setState({ kind: "failed", error }));
  }, [client, roomIdOrAlias, viaServers, t]);
>>>>>>> 62471dcd

  return state;
};<|MERGE_RESOLUTION|>--- conflicted
+++ resolved
@@ -51,7 +51,7 @@
 export const useLoadGroupCall = (
   client: MatrixClient,
   roomIdOrAlias: string,
-  viaServers: string[],
+  viaServers: string[]
 ): GroupCallStatus => {
   const { t } = useTranslation();
   const [lastRoomId, setLastRoomId] = useState<string | undefined>();
@@ -72,7 +72,7 @@
         // join anyway but the js-sdk recreates the room if you pass the alias for a
         // room you're already joined to (which it probably ought not to).
         const lookupResult = await client.getRoomIdForAlias(
-          roomIdOrAlias.toLowerCase(),
+          roomIdOrAlias.toLowerCase()
         );
         logger.info(`${roomIdOrAlias} resolved to ${lookupResult.room_id}`);
         room = client.getRoom(lookupResult.room_id);
@@ -83,7 +83,7 @@
           });
         } else {
           logger.info(
-            `Already in room ${lookupResult.room_id}, not rejoining.`,
+            `Already in room ${lookupResult.room_id}, not rejoining.`
           );
         }
       } else {
@@ -94,7 +94,7 @@
       }
 
       logger.info(
-        `Joined ${roomIdOrAlias}, waiting room to be ready for group calls`,
+        `Joined ${roomIdOrAlias}, waiting room to be ready for group calls`
       );
       await client.waitUntilRoomReadyForGroupCalls(room.roomId);
       logger.info(`${roomIdOrAlias}, is ready for group calls`);
@@ -112,7 +112,7 @@
     const waitForClientSyncing = async (): Promise<void> => {
       if (client.getSyncState() !== SyncState.Syncing) {
         logger.debug(
-          "useLoadGroupCall: waiting for client to start syncing...",
+          "useLoadGroupCall: waiting for client to start syncing..."
         );
         await new Promise<void>((resolve) => {
           const onSync = (): void => {
@@ -129,7 +129,6 @@
 
     waitForClientSyncing()
       .then(fetchOrCreateGroupCall)
-<<<<<<< HEAD
       .then((rtcSession) => {
         setLastRoomId(roomIdOrAlias);
         setState({ kind: "loaded", rtcSession });
@@ -138,12 +137,7 @@
         setLastRoomId(roomIdOrAlias);
         setState({ kind: "failed", error });
       });
-  }, [client, roomIdOrAlias, viaServers, t, e2eeEnabled, lastRoomId]);
-=======
-      .then((rtcSession) => setState({ kind: "loaded", rtcSession }))
-      .catch((error) => setState({ kind: "failed", error }));
-  }, [client, roomIdOrAlias, viaServers, t]);
->>>>>>> 62471dcd
+  }, [client, roomIdOrAlias, viaServers, t, lastRoomId]);
 
   return state;
 };