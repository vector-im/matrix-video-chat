/*
Copyright 2024 New Vector Ltd.

SPDX-License-Identifier: AGPL-3.0-only
Please see LICENSE in the repository root for full details.
*/

import { render } from "@testing-library/react";
<<<<<<< HEAD
import { expect, test } from "vitest";
import { act } from "react";
import { afterEach } from "node:test";
=======
import { expect, test, afterEach } from "vitest";
import { TooltipProvider } from "@vector-im/compound-web";
import { act, type ReactNode } from "react";
>>>>>>> 2b6acb9c

import { showReactions } from "../settings/settings";
import { ReactionsOverlay } from "./ReactionsOverlay";
import { ReactionSet } from "../reactions";
import {
  local,
  alice,
  aliceRtcMember,
  bobRtcMember,
} from "../utils/test-fixtures";
import { getBasicCallViewModelEnvironment } from "../utils/test-viewmodel";

afterEach(() => {
  showReactions.setValue(showReactions.defaultValue);
});

test("defaults to showing no reactions", () => {
  showReactions.setValue(true);
  const { vm } = getBasicCallViewModelEnvironment([local, alice]);
  const { container } = render(<ReactionsOverlay vm={vm} />);
  expect(container.getElementsByTagName("span")).toHaveLength(0);
});

test("shows a reaction when sent", () => {
  showReactions.setValue(true);
  const { vm, reactionsSubject$ } = getBasicCallViewModelEnvironment([
    local,
    alice,
  ]);
  const { getByRole } = render(<ReactionsOverlay vm={vm} />);
  const reaction = ReactionSet[0];
  act(() => {
    reactionsSubject$.next({
      [aliceRtcMember.deviceId]: { reactionOption: reaction, expireAfter: 0 },
    });
  });
  const span = getByRole("presentation");
  expect(getByRole("presentation")).toBeTruthy();
  expect(span.innerHTML).toEqual(reaction.emoji);
});

test("shows two of the same reaction when sent", () => {
  showReactions.setValue(true);
  const reaction = ReactionSet[0];
  const { vm, reactionsSubject$ } = getBasicCallViewModelEnvironment([
    local,
    alice,
  ]);
  const { getAllByRole } = render(<ReactionsOverlay vm={vm} />);
  act(() => {
    reactionsSubject$.next({
      [aliceRtcMember.deviceId]: { reactionOption: reaction, expireAfter: 0 },
      [bobRtcMember.deviceId]: { reactionOption: reaction, expireAfter: 0 },
    });
  });
  expect(getAllByRole("presentation")).toHaveLength(2);
});

test("shows two different reactions when sent", () => {
  showReactions.setValue(true);
  const [reactionA, reactionB] = ReactionSet;
  const { vm, reactionsSubject$ } = getBasicCallViewModelEnvironment([
    local,
    alice,
  ]);
  const { getAllByRole } = render(<ReactionsOverlay vm={vm} />);
  act(() => {
    reactionsSubject$.next({
      [aliceRtcMember.deviceId]: { reactionOption: reactionA, expireAfter: 0 },
      [bobRtcMember.deviceId]: { reactionOption: reactionB, expireAfter: 0 },
    });
  });
  const [reactionElementA, reactionElementB] = getAllByRole("presentation");
  expect(reactionElementA.innerHTML).toEqual(reactionA.emoji);
  expect(reactionElementB.innerHTML).toEqual(reactionB.emoji);
});

test("hides reactions when reaction animations are disabled", () => {
  showReactions.setValue(false);
  const reaction = ReactionSet[0];
  const { vm, reactionsSubject$ } = getBasicCallViewModelEnvironment([
    local,
    alice,
  ]);
  const { container } = render(<ReactionsOverlay vm={vm} />);
  act(() => {
    reactionsSubject$.next({
      [aliceRtcMember.deviceId]: { reactionOption: reaction, expireAfter: 0 },
    });
  });
  expect(container.getElementsByTagName("span")).toHaveLength(0);
});<|MERGE_RESOLUTION|>--- conflicted
+++ resolved
@@ -6,15 +6,8 @@
 */
 
 import { render } from "@testing-library/react";
-<<<<<<< HEAD
-import { expect, test } from "vitest";
+import { expect, test, afterEach } from "vitest";
 import { act } from "react";
-import { afterEach } from "node:test";
-=======
-import { expect, test, afterEach } from "vitest";
-import { TooltipProvider } from "@vector-im/compound-web";
-import { act, type ReactNode } from "react";
->>>>>>> 2b6acb9c
 
 import { showReactions } from "../settings/settings";
 import { ReactionsOverlay } from "./ReactionsOverlay";
@@ -48,7 +41,10 @@
   const reaction = ReactionSet[0];
   act(() => {
     reactionsSubject$.next({
-      [aliceRtcMember.deviceId]: { reactionOption: reaction, expireAfter: 0 },
+      [aliceRtcMember.deviceId]: {
+        reactionOption: reaction,
+        expireAfter: new Date(0),
+      },
     });
   });
   const span = getByRole("presentation");
@@ -66,8 +62,14 @@
   const { getAllByRole } = render(<ReactionsOverlay vm={vm} />);
   act(() => {
     reactionsSubject$.next({
-      [aliceRtcMember.deviceId]: { reactionOption: reaction, expireAfter: 0 },
-      [bobRtcMember.deviceId]: { reactionOption: reaction, expireAfter: 0 },
+      [aliceRtcMember.deviceId]: {
+        reactionOption: reaction,
+        expireAfter: new Date(0),
+      },
+      [bobRtcMember.deviceId]: {
+        reactionOption: reaction,
+        expireAfter: new Date(0),
+      },
     });
   });
   expect(getAllByRole("presentation")).toHaveLength(2);
@@ -83,8 +85,14 @@
   const { getAllByRole } = render(<ReactionsOverlay vm={vm} />);
   act(() => {
     reactionsSubject$.next({
-      [aliceRtcMember.deviceId]: { reactionOption: reactionA, expireAfter: 0 },
-      [bobRtcMember.deviceId]: { reactionOption: reactionB, expireAfter: 0 },
+      [aliceRtcMember.deviceId]: {
+        reactionOption: reactionA,
+        expireAfter: new Date(0),
+      },
+      [bobRtcMember.deviceId]: {
+        reactionOption: reactionB,
+        expireAfter: new Date(0),
+      },
     });
   });
   const [reactionElementA, reactionElementB] = getAllByRole("presentation");
@@ -102,7 +110,10 @@
   const { container } = render(<ReactionsOverlay vm={vm} />);
   act(() => {
     reactionsSubject$.next({
-      [aliceRtcMember.deviceId]: { reactionOption: reaction, expireAfter: 0 },
+      [aliceRtcMember.deviceId]: {
+        reactionOption: reaction,
+        expireAfter: new Date(0),
+      },
     });
   });
   expect(container.getElementsByTagName("span")).toHaveLength(0);
