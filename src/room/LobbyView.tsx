--- conflicted
+++ resolved
@@ -65,11 +65,7 @@
   waitingForInvite,
 }) => {
   const { t } = useTranslation();
-<<<<<<< HEAD
-  useLocationNavigation();
   usePageTitle(matrixInfo.roomName);
-=======
->>>>>>> b5f4a078
 
   const onAudioPress = useCallback(
     () => muteStates.audio.setEnabled?.((e) => !e),
