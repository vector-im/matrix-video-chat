/*
Copyright 2022 New Vector Ltd

Licensed under the Apache License, Version 2.0 (the "License");
you may not use this file except in compliance with the License.
You may obtain a copy of the License at

    http://www.apache.org/licenses/LICENSE-2.0

Unless required by applicable law or agreed to in writing, software
distributed under the License is distributed on an "AS IS" BASIS,
WITHOUT WARRANTIES OR CONDITIONS OF ANY KIND, either express or implied.
See the License for the specific language governing permissions and
limitations under the License.
*/

import { useCallback, useEffect, useMemo, useRef, useState } from "react";
import { useHistory } from "react-router-dom";
import { MatrixClient } from "matrix-js-sdk/src/client";
import { useTranslation } from "react-i18next";
import { Room } from "livekit-client";
import { logger } from "matrix-js-sdk/src/logger";
import { MatrixRTCSession } from "matrix-js-sdk/src/matrixrtc/MatrixRTCSession";
import { Focus } from "matrix-js-sdk/src/matrixrtc/focus";

import type { IWidgetApiRequest } from "matrix-widget-api";
import { widget, ElementWidgetActions, JoinCallData } from "../widget";
import { ErrorView, FullScreenView } from "../FullScreenView";
import { LobbyView } from "./LobbyView";
import { MatrixInfo } from "./VideoPreview";
import { CallEndedView } from "./CallEndedView";
import { PosthogAnalytics } from "../analytics/PosthogAnalytics";
import { useProfile } from "../profile/useProfile";
import { findDeviceByName } from "../media-utils";
//import { OpenIDLoader } from "../livekit/OpenIDLoader";
import { ActiveCall } from "./InCallView";
import { MuteStates, useMuteStates } from "./MuteStates";
import { useMediaDevices, MediaDevices } from "../livekit/MediaDevicesContext";
<<<<<<< HEAD
import { LivekitFocus } from "../livekit/LivekitFocus";
import { useMatrixRTCSessionMemberships } from "../useMatrixRTCSessionMemberships";
import { enterRTCSession, leaveRTCSession } from "../rtcSessionHelpers";
import { useMatrixRTCSessionJoinState } from "../useMatrixRTCSessionJoinState";
=======
import {
  useManageRoomSharedKey,
  useIsRoomE2EE,
} from "../e2ee/sharedKeyManagement";
import { useEnableE2EE } from "../settings/useSetting";
>>>>>>> a7351638

declare global {
  interface Window {
    rtcSession?: MatrixRTCSession;
  }
}

interface Props {
  client: MatrixClient;
  isPasswordlessUser: boolean;
  isEmbedded: boolean;
  preload: boolean;
  hideHeader: boolean;
  rtcSession: MatrixRTCSession;
}

export function GroupCallView({
  client,
  isPasswordlessUser,
  isEmbedded,
  preload,
  hideHeader,
  rtcSession,
}: Props) {
  /*const {
    state,
    error,
    enter,
    leave,
    participants,
    unencryptedEventsFromUsers,
    otelGroupCallMembership,
  } = useGroupCall(groupCall, client);*/

  const memberships = useMatrixRTCSessionMemberships(rtcSession);
  const isJoined = useMatrixRTCSessionJoinState(rtcSession);

  const e2eeSharedKey = useManageRoomSharedKey(groupCall.room.roomId);
  const isRoomE2EE = useIsRoomE2EE(groupCall.room.roomId);

  const { t } = useTranslation();

  useEffect(() => {
    window.rtcSession = rtcSession;
    return () => {
      delete window.rtcSession;
    };
  }, [rtcSession]);

  const { displayName, avatarUrl } = useProfile(client);
  const matrixInfo = useMemo((): MatrixInfo => {
    return {
      displayName: displayName!,
      avatarUrl: avatarUrl!,
      roomId: rtcSession.room.roomId,
      roomName: rtcSession.room.name,
      roomAlias: rtcSession.room.getCanonicalAlias(),
    };
  }, [displayName, avatarUrl, rtcSession]);

  const deviceContext = useMediaDevices();
  const latestDevices = useRef<MediaDevices>();
  latestDevices.current = deviceContext;

  const muteStates = useMuteStates(memberships.length);
  const latestMuteStates = useRef<MuteStates>();
  latestMuteStates.current = muteStates;

  useEffect(() => {
    if (widget && preload) {
      // In preload mode, wait for a join action before entering
      const onJoin = async (ev: CustomEvent<IWidgetApiRequest>) => {
        // XXX: I think this is broken currently - LiveKit *won't* request
        // permissions and give you device names unless you specify a kind, but
        // here we want all kinds of devices. This needs a fix in livekit-client
        // for the following name-matching logic to do anything useful.
        const devices = await Room.getLocalDevices(undefined, true);

        const { audioInput, videoInput } = ev.detail
          .data as unknown as JoinCallData;

        if (audioInput === null) {
          latestMuteStates.current!.audio.setEnabled?.(false);
        } else {
          const deviceId = await findDeviceByName(
            audioInput,
            "audioinput",
            devices
          );
          if (!deviceId) {
            logger.warn("Unknown audio input: " + audioInput);
            latestMuteStates.current!.audio.setEnabled?.(false);
          } else {
            logger.debug(
              `Found audio input ID ${deviceId} for name ${audioInput}`
            );
            latestDevices.current!.audioInput.select(deviceId);
            latestMuteStates.current!.audio.setEnabled?.(true);
          }
        }

        if (videoInput === null) {
          latestMuteStates.current!.video.setEnabled?.(false);
        } else {
          const deviceId = await findDeviceByName(
            videoInput,
            "videoinput",
            devices
          );
          if (!deviceId) {
            logger.warn("Unknown video input: " + videoInput);
            latestMuteStates.current!.video.setEnabled?.(false);
          } else {
            logger.debug(
              `Found video input ID ${deviceId} for name ${videoInput}`
            );
            latestDevices.current!.videoInput.select(deviceId);
            latestMuteStates.current!.video.setEnabled?.(true);
          }
        }

        enterRTCSession(rtcSession);

        PosthogAnalytics.instance.eventCallEnded.cacheStartCall(new Date());
        // we only have room sessions right now, so call ID is the emprty string - we use the room ID
        PosthogAnalytics.instance.eventCallStarted.track(
          rtcSession.room.roomId
        );

        await Promise.all([
          widget!.api.setAlwaysOnScreen(true),
          widget!.api.transport.reply(ev.detail, {}),
        ]);
      };

      widget.lazyActions.on(ElementWidgetActions.JoinCall, onJoin);
      return () => {
        widget!.lazyActions.off(ElementWidgetActions.JoinCall, onJoin);
      };
    }
  }, [rtcSession, preload]);

  useEffect(() => {
    if (isEmbedded && !preload) {
      // In embedded mode, bypass the lobby and just enter the call straight away
      enterRTCSession(rtcSession);

      PosthogAnalytics.instance.eventCallEnded.cacheStartCall(new Date());
      // use the room ID as above
      PosthogAnalytics.instance.eventCallStarted.track(rtcSession.room.roomId);
    }
  }, [rtcSession, isEmbedded, preload]);

  const [left, setLeft] = useState(false);
  const [leaveError, setLeaveError] = useState<Error | undefined>(undefined);
  const history = useHistory();

  const onLeave = useCallback(
    async (leaveError?: Error) => {
      setLeaveError(leaveError);
      setLeft(true);

      // In embedded/widget mode the iFrame will be killed right after the call ended prohibiting the posthog event from getting sent,
      // therefore we want the event to be sent instantly without getting queued/batched.
      const sendInstantly = !!widget;
      PosthogAnalytics.instance.eventCallEnded.track(
        rtcSession.room.roomId,
        rtcSession.memberships.length,
        sendInstantly
      );

      leaveRTCSession(rtcSession);
      if (widget) {
        // we need to wait until the callEnded event is tracked. Otherwise the iFrame gets killed before the callEnded event got tracked.
        await new Promise((resolve) => window.setTimeout(resolve, 10)); // 10ms
        widget.api.setAlwaysOnScreen(false);
        PosthogAnalytics.instance.logout();
        widget.api.transport.send(ElementWidgetActions.HangupCall, {});
      }

      if (
        !isPasswordlessUser &&
        !isEmbedded &&
        !PosthogAnalytics.instance.isEnabled()
      ) {
        history.push("/");
      }
    },
    [rtcSession, isPasswordlessUser, isEmbedded, history]
  );

  useEffect(() => {
    if (widget && isJoined) {
      const onHangup = async (ev: CustomEvent<IWidgetApiRequest>) => {
        leaveRTCSession(rtcSession);
        await widget!.api.transport.reply(ev.detail, {});
        widget!.api.setAlwaysOnScreen(false);
      };
      widget.lazyActions.once(ElementWidgetActions.HangupCall, onHangup);
      return () => {
        widget!.lazyActions.off(ElementWidgetActions.HangupCall, onHangup);
      };
    }
  }, [isJoined, rtcSession]);

  const [e2eeEnabled] = useEnableE2EE();

  const e2eeConfig = useMemo(
    () => (e2eeSharedKey ? { sharedKey: e2eeSharedKey } : undefined),
    [e2eeSharedKey]
  );

  const onReconnect = useCallback(() => {
    setLeft(false);
    setLeaveError(undefined);
<<<<<<< HEAD
    rtcSession.joinRoomSession();
  }, [rtcSession]);

  const focus: Focus | undefined = rtcSession
    .getOldestMembership()
    ?.getActiveFoci()?.[0];
  if (
    !focus ||
    focus.type !== "livekit" ||
    !(focus as LivekitFocus).livekit_alias ||
    !(focus as LivekitFocus).livekit_service_url
  ) {
    logger.error("Incompatible focus on call", focus);
    return <ErrorView error={new Error("Call focus is not compatible!")} />;
=======
    groupCall.enter();
  }, [groupCall]);

  if (e2eeEnabled && isRoomE2EE && !e2eeSharedKey) {
    return (
      <ErrorView
        error={
          new Error(
            "No E2EE key provided: please make sure the URL you're using to join this call has been retrieved using the in-app button."
          )
        }
      />
    );
  }

  if (!e2eeEnabled && isRoomE2EE) {
    return <ErrorView error={new Error("You need to enable E2EE to join.")} />;
  }

  const livekitServiceURL =
    groupCall.livekitServiceURL ?? Config.get().livekit?.livekit_service_url;
  if (!livekitServiceURL) {
    return <ErrorView error={new Error("No livekit_service_url defined")} />;
>>>>>>> a7351638
  }

  if (isJoined) {
    return (
      /*<OpenIDLoader
        client={client}
        groupCall={groupCall}
        roomName={`${groupCall.room.roomId}-${groupCall.groupCallId}`}
      >*/
      <ActiveCall
        client={client}
        rtcSession={rtcSession}
        memberships={memberships}
        onLeave={onLeave}
        hideHeader={hideHeader}
        muteStates={muteStates}
        e2eeConfig={e2eeConfig}
        //otelGroupCallMembership={otelGroupCallMembership}
      />
      //</OpenIDLoader>
    );
  } else if (left) {
    // The call ended view is shown for two reasons: prompting guests to create
    // an account, and prompting users that have opted into analytics to provide
    // feedback. We don't show a feedback prompt to widget users however (at
    // least for now), because we don't yet have designs that would allow widget
    // users to dismiss the feedback prompt and close the call window without
    // submitting anything.
    if (
      isPasswordlessUser ||
      (PosthogAnalytics.instance.isEnabled() && !isEmbedded) ||
      leaveError
    ) {
      return (
        <CallEndedView
          endedCallId={rtcSession.room.roomId}
          client={client}
          isPasswordlessUser={isPasswordlessUser}
          leaveError={leaveError}
          reconnect={onReconnect}
        />
      );
    } else {
      // If the user is a regular user, we'll have sent them back to the homepage,
      // so just sit here & do nothing: otherwise we would (briefly) mount the
      // LobbyView again which would open capture devices again.
      return null;
    }
  } else if (preload) {
    return null;
  } else if (isEmbedded) {
    return (
      <FullScreenView>
        <h1>{t("Loading…")}</h1>
      </FullScreenView>
    );
  } else {
    return (
      <LobbyView
        matrixInfo={matrixInfo}
        muteStates={muteStates}
<<<<<<< HEAD
        onEnter={(e2eeConfig?: E2EEConfig) => {
          setE2EEConfig(e2eeConfig);
          enterRTCSession(rtcSession);
        }}
=======
        onEnter={() => enter()}
>>>>>>> a7351638
        isEmbedded={isEmbedded}
        hideHeader={hideHeader}
      />
    );
  }
}<|MERGE_RESOLUTION|>--- conflicted
+++ resolved
@@ -36,18 +36,15 @@
 import { ActiveCall } from "./InCallView";
 import { MuteStates, useMuteStates } from "./MuteStates";
 import { useMediaDevices, MediaDevices } from "../livekit/MediaDevicesContext";
-<<<<<<< HEAD
 import { LivekitFocus } from "../livekit/LivekitFocus";
 import { useMatrixRTCSessionMemberships } from "../useMatrixRTCSessionMemberships";
 import { enterRTCSession, leaveRTCSession } from "../rtcSessionHelpers";
 import { useMatrixRTCSessionJoinState } from "../useMatrixRTCSessionJoinState";
-=======
 import {
   useManageRoomSharedKey,
   useIsRoomE2EE,
 } from "../e2ee/sharedKeyManagement";
 import { useEnableE2EE } from "../settings/useSetting";
->>>>>>> a7351638
 
 declare global {
   interface Window {
@@ -263,7 +260,6 @@
   const onReconnect = useCallback(() => {
     setLeft(false);
     setLeaveError(undefined);
-<<<<<<< HEAD
     rtcSession.joinRoomSession();
   }, [rtcSession]);
 
@@ -278,9 +274,7 @@
   ) {
     logger.error("Incompatible focus on call", focus);
     return <ErrorView error={new Error("Call focus is not compatible!")} />;
-=======
-    groupCall.enter();
-  }, [groupCall]);
+  }
 
   if (e2eeEnabled && isRoomE2EE && !e2eeSharedKey) {
     return (
@@ -296,13 +290,6 @@
 
   if (!e2eeEnabled && isRoomE2EE) {
     return <ErrorView error={new Error("You need to enable E2EE to join.")} />;
-  }
-
-  const livekitServiceURL =
-    groupCall.livekitServiceURL ?? Config.get().livekit?.livekit_service_url;
-  if (!livekitServiceURL) {
-    return <ErrorView error={new Error("No livekit_service_url defined")} />;
->>>>>>> a7351638
   }
 
   if (isJoined) {
@@ -364,14 +351,7 @@
       <LobbyView
         matrixInfo={matrixInfo}
         muteStates={muteStates}
-<<<<<<< HEAD
-        onEnter={(e2eeConfig?: E2EEConfig) => {
-          setE2EEConfig(e2eeConfig);
-          enterRTCSession(rtcSession);
-        }}
-=======
         onEnter={() => enter()}
->>>>>>> a7351638
         isEmbedded={isEmbedded}
         hideHeader={hideHeader}
       />
