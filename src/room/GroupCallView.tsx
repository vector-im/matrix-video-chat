/*
Copyright 2022-2024 New Vector Ltd.

SPDX-License-Identifier: AGPL-3.0-only
Please see LICENSE in the repository root for full details.
*/

import {
  type FC,
  useCallback,
  useEffect,
  useMemo,
  useRef,
  useState,
} from "react";
import { useHistory } from "react-router-dom";
import { type MatrixClient } from "matrix-js-sdk/src/client";
import {
  Room,
  isE2EESupported as isE2EESupportedBrowser,
} from "livekit-client";
import { logger } from "matrix-js-sdk/src/logger";
import { type MatrixRTCSession } from "matrix-js-sdk/src/matrixrtc/MatrixRTCSession";
import { JoinRule } from "matrix-js-sdk/src/matrix";
import { Heading, Text } from "@vector-im/compound-web";
import { useTranslation } from "react-i18next";

import type { IWidgetApiRequest } from "matrix-widget-api";
<<<<<<< HEAD
import { ElementWidgetActions, JoinCallData, WidgetHelpers } from "../widget";
=======
import { widget, ElementWidgetActions, type JoinCallData } from "../widget";
>>>>>>> 54149a49
import { FullScreenView } from "../FullScreenView";
import { LobbyView } from "./LobbyView";
import { type MatrixInfo } from "./VideoPreview";
import { CallEndedView } from "./CallEndedView";
import { PosthogAnalytics } from "../analytics/PosthogAnalytics";
import { useProfile } from "../profile/useProfile";
import { findDeviceByName } from "../utils/media";
import { ActiveCall } from "./InCallView";
import { MUTE_PARTICIPANT_COUNT, type MuteStates } from "./MuteStates";
import {
  useMediaDevices,
  type MediaDevices,
} from "../livekit/MediaDevicesContext";
import { useMatrixRTCSessionMemberships } from "../useMatrixRTCSessionMemberships";
import { enterRTCSession, leaveRTCSession } from "../rtcSessionHelpers";
import { useMatrixRTCSessionJoinState } from "../useMatrixRTCSessionJoinState";
import { useRoomEncryptionSystem } from "../e2ee/sharedKeyManagement";
import { useRoomAvatar } from "./useRoomAvatar";
import { useRoomName } from "./useRoomName";
import { useJoinRule } from "./useJoinRule";
import { InviteModal } from "./InviteModal";
import { useUrlParams } from "../UrlParams";
import { E2eeType } from "../e2ee/e2eeType";
import { Link } from "../button/Link";
import { useAudioContext } from "../useAudioContext";
import { callEventAudioSounds } from "./CallEventAudioRenderer";
import { useLatest } from "../useLatest";

declare global {
  interface Window {
    rtcSession?: MatrixRTCSession;
  }
}

interface Props {
  client: MatrixClient;
  isPasswordlessUser: boolean;
  confineToRoom: boolean;
  preload: boolean;
  skipLobby: boolean;
  hideHeader: boolean;
  rtcSession: MatrixRTCSession;
  muteStates: MuteStates;
  widget: WidgetHelpers | null;
}

export const GroupCallView: FC<Props> = ({
  client,
  isPasswordlessUser,
  confineToRoom,
  preload,
  skipLobby,
  hideHeader,
  rtcSession,
  muteStates,
  widget,
}) => {
  const memberships = useMatrixRTCSessionMemberships(rtcSession);
  const isJoined = useMatrixRTCSessionJoinState(rtcSession);
  const leaveSoundContext = useLatest(
    useAudioContext({
      sounds: callEventAudioSounds,
      latencyHint: "interactive",
    }),
  );
  // This should use `useEffectEvent` (only available in experimental versions)
  useEffect(() => {
    if (memberships.length >= MUTE_PARTICIPANT_COUNT)
      muteStates.audio.setEnabled?.(false);
    // eslint-disable-next-line react-hooks/exhaustive-deps
  }, []);

  useEffect(() => {
    window.rtcSession = rtcSession;
    return (): void => {
      delete window.rtcSession;
    };
  }, [rtcSession]);

  useEffect(() => {
    // Sanity check the room object
    if (client.getRoom(rtcSession.room.roomId) !== rtcSession.room)
      logger.warn(
        `We've ended up with multiple rooms for the same ID (${rtcSession.room.roomId}). This indicates a bug in the group call loading code, and may lead to incomplete room state.`,
      );
  }, [client, rtcSession.room]);

  const { displayName, avatarUrl } = useProfile(client);
  const roomName = useRoomName(rtcSession.room);
  const roomAvatar = useRoomAvatar(rtcSession.room);
  const { perParticipantE2EE, returnToLobby } = useUrlParams();
  const e2eeSystem = useRoomEncryptionSystem(rtcSession.room.roomId);

  const matrixInfo = useMemo((): MatrixInfo => {
    return {
      userId: client.getUserId()!,
      displayName: displayName!,
      avatarUrl: avatarUrl!,
      roomId: rtcSession.room.roomId,
      roomName,
      roomAlias: rtcSession.room.getCanonicalAlias(),
      roomAvatar,
      e2eeSystem,
    };
  }, [
    client,
    displayName,
    avatarUrl,
    rtcSession.room,
    roomName,
    roomAvatar,
    e2eeSystem,
  ]);

  // Count each member only once, regardless of how many devices they use
  const participantCount = useMemo(
    () => new Set<string>(memberships.map((m) => m.sender!)).size,
    [memberships],
  );

  const deviceContext = useMediaDevices();
  const latestDevices = useRef<MediaDevices>();
  latestDevices.current = deviceContext;

  // TODO: why do we use a ref here instead of using muteStates directly?
  const latestMuteStates = useRef<MuteStates>();
  latestMuteStates.current = muteStates;

  useEffect(() => {
    const defaultDeviceSetup = async ({
      audioInput,
      videoInput,
    }: JoinCallData): Promise<void> => {
      // XXX: I think this is broken currently - LiveKit *won't* request
      // permissions and give you device names unless you specify a kind, but
      // here we want all kinds of devices. This needs a fix in livekit-client
      // for the following name-matching logic to do anything useful.
      const devices = await Room.getLocalDevices(undefined, true);

      if (audioInput) {
        const deviceId = findDeviceByName(audioInput, "audioinput", devices);
        if (!deviceId) {
          logger.warn("Unknown audio input: " + audioInput);
          // override the default mute state
          latestMuteStates.current!.audio.setEnabled?.(false);
        } else {
          logger.debug(
            `Found audio input ID ${deviceId} for name ${audioInput}`,
          );
          latestDevices.current!.audioInput.select(deviceId);
        }
      }

      if (videoInput) {
        const deviceId = findDeviceByName(videoInput, "videoinput", devices);
        if (!deviceId) {
          logger.warn("Unknown video input: " + videoInput);
          // override the default mute state
          latestMuteStates.current!.video.setEnabled?.(false);
        } else {
          logger.debug(
            `Found video input ID ${deviceId} for name ${videoInput}`,
          );
          latestDevices.current!.videoInput.select(deviceId);
        }
      }
    };

    if (skipLobby) {
      if (widget) {
        if (preload) {
          // In preload mode without lobby we wait for a join action before entering
          const onJoin = (ev: CustomEvent<IWidgetApiRequest>): void => {
            (async (): Promise<void> => {
              await defaultDeviceSetup(
                ev.detail.data as unknown as JoinCallData,
              );
              await enterRTCSession(rtcSession, perParticipantE2EE);
              widget.api.transport.reply(ev.detail, {});
            })().catch((e) => {
              logger.error("Error joining RTC session", e);
            });
          };
          widget.lazyActions.on(ElementWidgetActions.JoinCall, onJoin);
          return (): void => {
            widget.lazyActions.off(ElementWidgetActions.JoinCall, onJoin);
          };
        } else {
          // No lobby and no preload: we enter the rtc session right away
          (async (): Promise<void> => {
            await enterRTCSession(rtcSession, perParticipantE2EE);
          })().catch((e) => {
            logger.error("Error joining RTC session", e);
          });
        }
      } else {
        void enterRTCSession(rtcSession, perParticipantE2EE);
      }
    }
  }, [widget, rtcSession, preload, skipLobby, perParticipantE2EE]);

  const [left, setLeft] = useState(false);
  const [leaveError, setLeaveError] = useState<Error | undefined>(undefined);
  const history = useHistory();

  const onLeave = useCallback(
    (leaveError?: Error): void => {
      const audioPromise = leaveSoundContext.current?.playSound("left");
      // In embedded/widget mode the iFrame will be killed right after the call ended prohibiting the posthog event from getting sent,
      // therefore we want the event to be sent instantly without getting queued/batched.
      const sendInstantly = !!widget;
      setLeaveError(leaveError);
      setLeft(true);
      PosthogAnalytics.instance.eventCallEnded.track(
        rtcSession.room.roomId,
        rtcSession.memberships.length,
        sendInstantly,
        rtcSession,
      );

      leaveRTCSession(
        rtcSession,
        // Wait for the sound in widget mode (it's not long)
        sendInstantly && audioPromise ? audioPromise : undefined,
      )
        // Only sends matrix leave event. The Livekit session will disconnect once the ActiveCall-view unmounts.
        .then(() => {
          if (
            !isPasswordlessUser &&
            !confineToRoom &&
            !PosthogAnalytics.instance.isEnabled()
          ) {
            history.push("/");
          }
        })
        .catch((e) => {
          logger.error("Error leaving RTC session", e);
        });
    },
    [
      widget,
      rtcSession,
      isPasswordlessUser,
      confineToRoom,
      leaveSoundContext,
      history,
    ],
  );

  useEffect(() => {
    if (widget && isJoined) {
      // set widget to sticky once joined.
      widget.api.setAlwaysOnScreen(true).catch((e) => {
        logger.error("Error calling setAlwaysOnScreen(true)", e);
      });

      const onHangup = (ev: CustomEvent<IWidgetApiRequest>): void => {
        widget.api.transport.reply(ev.detail, {});
        // Only sends matrix leave event. The Livekit session will disconnect once the ActiveCall-view unmounts.
        leaveRTCSession(rtcSession).catch((e) => {
          logger.error("Failed to leave RTC session", e);
        });
      };
      widget.lazyActions.once(ElementWidgetActions.HangupCall, onHangup);
      return (): void => {
        widget.lazyActions.off(ElementWidgetActions.HangupCall, onHangup);
      };
    }
  }, [widget, isJoined, rtcSession]);

  const onReconnect = useCallback(() => {
    setLeft(false);
    setLeaveError(undefined);
    enterRTCSession(rtcSession, perParticipantE2EE).catch((e) => {
      logger.error("Error re-entering RTC session on reconnect", e);
    });
  }, [rtcSession, perParticipantE2EE]);

  const joinRule = useJoinRule(rtcSession.room);

  const [shareModalOpen, setInviteModalOpen] = useState(false);
  const onDismissInviteModal = useCallback(
    () => setInviteModalOpen(false),
    [setInviteModalOpen],
  );

  const onShareClickFn = useCallback(
    () => setInviteModalOpen(true),
    [setInviteModalOpen],
  );
  const onShareClick = joinRule === JoinRule.Public ? onShareClickFn : null;

  const { t } = useTranslation();

  if (!isE2EESupportedBrowser() && e2eeSystem.kind !== E2eeType.NONE) {
    // If we have a encryption system but the browser does not support it.
    return (
      <FullScreenView>
        <Heading>{t("browser_media_e2ee_unsupported_heading")}</Heading>
        <Text>{t("browser_media_e2ee_unsupported")}</Text>
        <Link to="/">{t("common.home")}</Link>
      </FullScreenView>
    );
  }

  const shareModal = (
    <InviteModal
      room={rtcSession.room}
      open={shareModalOpen}
      onDismiss={onDismissInviteModal}
    />
  );
  const lobbyView = (
    <>
      {shareModal}
      <LobbyView
        client={client}
        matrixInfo={matrixInfo}
        muteStates={muteStates}
        onEnter={() => void enterRTCSession(rtcSession, perParticipantE2EE)}
        confineToRoom={confineToRoom}
        hideHeader={hideHeader}
        participantCount={participantCount}
        onShareClick={onShareClick}
      />
    </>
  );

  if (isJoined) {
    return (
      <>
        {shareModal}
        <ActiveCall
          client={client}
          matrixInfo={matrixInfo}
          rtcSession={rtcSession as unknown as MatrixRTCSession}
          participantCount={participantCount}
          onLeave={onLeave}
          hideHeader={hideHeader}
          muteStates={muteStates}
          e2eeSystem={e2eeSystem}
          //otelGroupCallMembership={otelGroupCallMembership}
          onShareClick={onShareClick}
        />
      </>
    );
  } else if (left && widget === null) {
    // Left in SPA mode:

    // The call ended view is shown for two reasons: prompting guests to create
    // an account, and prompting users that have opted into analytics to provide
    // feedback. We don't show a feedback prompt to widget users however (at
    // least for now), because we don't yet have designs that would allow widget
    // users to dismiss the feedback prompt and close the call window without
    // submitting anything.
    if (
      isPasswordlessUser ||
      (PosthogAnalytics.instance.isEnabled() && widget === null) ||
      leaveError
    ) {
      return (
        <>
          <CallEndedView
            endedCallId={rtcSession.room.roomId}
            client={client}
            isPasswordlessUser={isPasswordlessUser}
            confineToRoom={confineToRoom}
            leaveError={leaveError}
            reconnect={onReconnect}
          />
          ;
        </>
      );
    } else {
      // If the user is a regular user, we'll have sent them back to the homepage,
      // so just sit here & do nothing: otherwise we would (briefly) mount the
      // LobbyView again which would open capture devices again.
      return null;
    }
  } else if (left && widget !== null) {
    // Left in widget mode:
    if (!returnToLobby) {
      return null;
    }
  } else if (preload || skipLobby) {
    return null;
  }

  return lobbyView;
};<|MERGE_RESOLUTION|>--- conflicted
+++ resolved
@@ -26,11 +26,7 @@
 import { useTranslation } from "react-i18next";
 
 import type { IWidgetApiRequest } from "matrix-widget-api";
-<<<<<<< HEAD
-import { ElementWidgetActions, JoinCallData, WidgetHelpers } from "../widget";
-=======
-import { widget, ElementWidgetActions, type JoinCallData } from "../widget";
->>>>>>> 54149a49
+import { ElementWidgetActions, type JoinCallData, type WidgetHelpers } from "../widget";
 import { FullScreenView } from "../FullScreenView";
 import { LobbyView } from "./LobbyView";
 import { type MatrixInfo } from "./VideoPreview";
