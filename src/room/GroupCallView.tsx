/*
Copyright 2022-2024 New Vector Ltd.

SPDX-License-Identifier: AGPL-3.0-only
Please see LICENSE in the repository root for full details.
*/

import {
  type FC,
  useCallback,
  useEffect,
  useMemo,
  useRef,
  useState,
} from "react";
import { type MatrixClient } from "matrix-js-sdk/src/client";
import {
  Room,
  isE2EESupported as isE2EESupportedBrowser,
} from "livekit-client";
import { logger } from "matrix-js-sdk/src/logger";
import { type MatrixRTCSession } from "matrix-js-sdk/src/matrixrtc/MatrixRTCSession";
import { JoinRule } from "matrix-js-sdk/src/matrix";
import { Heading, Text } from "@vector-im/compound-web";
import { useTranslation } from "react-i18next";
import { useNavigate } from "react-router-dom";

import type { IWidgetApiRequest } from "matrix-widget-api";
import {
  ElementWidgetActions,
  type JoinCallData,
  type WidgetHelpers,
} from "../widget";
import { FullScreenView } from "../FullScreenView";
import { LobbyView } from "./LobbyView";
import { type MatrixInfo } from "./VideoPreview";
import { CallEndedView } from "./CallEndedView";
import { PosthogAnalytics } from "../analytics/PosthogAnalytics";
import { useProfile } from "../profile/useProfile";
import { findDeviceByName } from "../utils/media";
import { ActiveCall } from "./InCallView";
import { MUTE_PARTICIPANT_COUNT, type MuteStates } from "./MuteStates";
import {
  useMediaDevices,
  type MediaDevices,
} from "../livekit/MediaDevicesContext";
import { useMatrixRTCSessionMemberships } from "../useMatrixRTCSessionMemberships";
import { enterRTCSession, leaveRTCSession } from "../rtcSessionHelpers";
import { useMatrixRTCSessionJoinState } from "../useMatrixRTCSessionJoinState";
import { useRoomEncryptionSystem } from "../e2ee/sharedKeyManagement";
import { useRoomAvatar } from "./useRoomAvatar";
import { useRoomName } from "./useRoomName";
import { useJoinRule } from "./useJoinRule";
import { InviteModal } from "./InviteModal";
import { useUrlParams } from "../UrlParams";
import { E2eeType } from "../e2ee/e2eeType";
import { Link } from "../button/Link";
<<<<<<< HEAD
import { usePageTitle } from "../usePageTitle";
=======
import { useAudioContext } from "../useAudioContext";
import { callEventAudioSounds } from "./CallEventAudioRenderer";
import { useLatest } from "../useLatest";
>>>>>>> b5f4a078

declare global {
  interface Window {
    rtcSession?: MatrixRTCSession;
  }
}

interface Props {
  client: MatrixClient;
  isPasswordlessUser: boolean;
  confineToRoom: boolean;
  preload: boolean;
  skipLobby: boolean;
  hideHeader: boolean;
  rtcSession: MatrixRTCSession;
  muteStates: MuteStates;
  widget: WidgetHelpers | null;
}

export const GroupCallView: FC<Props> = ({
  client,
  isPasswordlessUser,
  confineToRoom,
  preload,
  skipLobby,
  hideHeader,
  rtcSession,
  muteStates,
  widget,
}) => {
  const memberships = useMatrixRTCSessionMemberships(rtcSession);
  const isJoined = useMatrixRTCSessionJoinState(rtcSession);
  const leaveSoundContext = useLatest(
    useAudioContext({
      sounds: callEventAudioSounds,
      latencyHint: "interactive",
    }),
  );
  // This should use `useEffectEvent` (only available in experimental versions)
  useEffect(() => {
    if (memberships.length >= MUTE_PARTICIPANT_COUNT)
      muteStates.audio.setEnabled?.(false);
    // eslint-disable-next-line react-hooks/exhaustive-deps
  }, []);

  useEffect(() => {
    window.rtcSession = rtcSession;
    return (): void => {
      delete window.rtcSession;
    };
  }, [rtcSession]);

  useEffect(() => {
    // Sanity check the room object
    if (client.getRoom(rtcSession.room.roomId) !== rtcSession.room)
      logger.warn(
        `We've ended up with multiple rooms for the same ID (${rtcSession.room.roomId}). This indicates a bug in the group call loading code, and may lead to incomplete room state.`,
      );
  }, [client, rtcSession.room]);

  const { displayName, avatarUrl } = useProfile(client);
  const roomName = useRoomName(rtcSession.room);
  const roomAvatar = useRoomAvatar(rtcSession.room);
  const { perParticipantE2EE, returnToLobby } = useUrlParams();
  const e2eeSystem = useRoomEncryptionSystem(rtcSession.room.roomId);
  usePageTitle(roomName);

  const matrixInfo = useMemo((): MatrixInfo => {
    return {
      userId: client.getUserId()!,
      displayName: displayName!,
      avatarUrl: avatarUrl!,
      roomId: rtcSession.room.roomId,
      roomName,
      roomAlias: rtcSession.room.getCanonicalAlias(),
      roomAvatar,
      e2eeSystem,
    };
  }, [
    client,
    displayName,
    avatarUrl,
    rtcSession.room,
    roomName,
    roomAvatar,
    e2eeSystem,
  ]);

  // Count each member only once, regardless of how many devices they use
  const participantCount = useMemo(
    () => new Set<string>(memberships.map((m) => m.sender!)).size,
    [memberships],
  );

  const deviceContext = useMediaDevices();
  const latestDevices = useRef<MediaDevices>();
  latestDevices.current = deviceContext;

  // TODO: why do we use a ref here instead of using muteStates directly?
  const latestMuteStates = useRef<MuteStates>();
  latestMuteStates.current = muteStates;

  useEffect(() => {
    const defaultDeviceSetup = async ({
      audioInput,
      videoInput,
    }: JoinCallData): Promise<void> => {
      // XXX: I think this is broken currently - LiveKit *won't* request
      // permissions and give you device names unless you specify a kind, but
      // here we want all kinds of devices. This needs a fix in livekit-client
      // for the following name-matching logic to do anything useful.
      const devices = await Room.getLocalDevices(undefined, true);

      if (audioInput) {
        const deviceId = findDeviceByName(audioInput, "audioinput", devices);
        if (!deviceId) {
          logger.warn("Unknown audio input: " + audioInput);
          // override the default mute state
          latestMuteStates.current!.audio.setEnabled?.(false);
        } else {
          logger.debug(
            `Found audio input ID ${deviceId} for name ${audioInput}`,
          );
          latestDevices.current!.audioInput.select(deviceId);
        }
      }

      if (videoInput) {
        const deviceId = findDeviceByName(videoInput, "videoinput", devices);
        if (!deviceId) {
          logger.warn("Unknown video input: " + videoInput);
          // override the default mute state
          latestMuteStates.current!.video.setEnabled?.(false);
        } else {
          logger.debug(
            `Found video input ID ${deviceId} for name ${videoInput}`,
          );
          latestDevices.current!.videoInput.select(deviceId);
        }
      }
    };

    if (skipLobby) {
      if (widget) {
        if (preload) {
          // In preload mode without lobby we wait for a join action before entering
          const onJoin = (ev: CustomEvent<IWidgetApiRequest>): void => {
            (async (): Promise<void> => {
              await defaultDeviceSetup(
                ev.detail.data as unknown as JoinCallData,
              );
              await enterRTCSession(rtcSession, perParticipantE2EE);
              widget.api.transport.reply(ev.detail, {});
            })().catch((e) => {
              logger.error("Error joining RTC session", e);
            });
          };
          widget.lazyActions.on(ElementWidgetActions.JoinCall, onJoin);
          return (): void => {
            widget.lazyActions.off(ElementWidgetActions.JoinCall, onJoin);
          };
        } else {
          // No lobby and no preload: we enter the rtc session right away
          (async (): Promise<void> => {
            await enterRTCSession(rtcSession, perParticipantE2EE);
          })().catch((e) => {
            logger.error("Error joining RTC session", e);
          });
        }
      } else {
        void enterRTCSession(rtcSession, perParticipantE2EE);
      }
    }
  }, [widget, rtcSession, preload, skipLobby, perParticipantE2EE]);

  const [left, setLeft] = useState(false);
  const [leaveError, setLeaveError] = useState<Error | undefined>(undefined);
  const navigate = useNavigate();

  const onLeave = useCallback(
    (leaveError?: Error): void => {
      const audioPromise = leaveSoundContext.current?.playSound("left");
      // In embedded/widget mode the iFrame will be killed right after the call ended prohibiting the posthog event from getting sent,
      // therefore we want the event to be sent instantly without getting queued/batched.
      const sendInstantly = !!widget;
      setLeaveError(leaveError);
      setLeft(true);
      PosthogAnalytics.instance.eventCallEnded.track(
        rtcSession.room.roomId,
        rtcSession.memberships.length,
        sendInstantly,
        rtcSession,
      );

      leaveRTCSession(
        rtcSession,
        // Wait for the sound in widget mode (it's not long)
        sendInstantly && audioPromise ? audioPromise : undefined,
      )
        // Only sends matrix leave event. The Livekit session will disconnect once the ActiveCall-view unmounts.
        .then(() => {
          if (
            !isPasswordlessUser &&
            !confineToRoom &&
            !PosthogAnalytics.instance.isEnabled()
          ) {
            navigate("/");
          }
        })
        .catch((e) => {
          logger.error("Error leaving RTC session", e);
        });
    },
    [
      widget,
      rtcSession,
      isPasswordlessUser,
      confineToRoom,
      leaveSoundContext,
      navigate,
    ],
  );

  useEffect(() => {
    if (widget && isJoined) {
      // set widget to sticky once joined.
      widget.api.setAlwaysOnScreen(true).catch((e) => {
        logger.error("Error calling setAlwaysOnScreen(true)", e);
      });

      const onHangup = (ev: CustomEvent<IWidgetApiRequest>): void => {
        widget.api.transport.reply(ev.detail, {});
        // Only sends matrix leave event. The Livekit session will disconnect once the ActiveCall-view unmounts.
        leaveRTCSession(rtcSession).catch((e) => {
          logger.error("Failed to leave RTC session", e);
        });
      };
      widget.lazyActions.once(ElementWidgetActions.HangupCall, onHangup);
      return (): void => {
        widget.lazyActions.off(ElementWidgetActions.HangupCall, onHangup);
      };
    }
  }, [widget, isJoined, rtcSession]);

  const onReconnect = useCallback(() => {
    setLeft(false);
    setLeaveError(undefined);
    enterRTCSession(rtcSession, perParticipantE2EE).catch((e) => {
      logger.error("Error re-entering RTC session on reconnect", e);
    });
  }, [rtcSession, perParticipantE2EE]);

  const joinRule = useJoinRule(rtcSession.room);

  const [shareModalOpen, setInviteModalOpen] = useState(false);
  const onDismissInviteModal = useCallback(
    () => setInviteModalOpen(false),
    [setInviteModalOpen],
  );

  const onShareClickFn = useCallback(
    () => setInviteModalOpen(true),
    [setInviteModalOpen],
  );
  const onShareClick = joinRule === JoinRule.Public ? onShareClickFn : null;

  const { t } = useTranslation();

  if (!isE2EESupportedBrowser() && e2eeSystem.kind !== E2eeType.NONE) {
    // If we have a encryption system but the browser does not support it.
    return (
      <FullScreenView>
        <Heading>{t("browser_media_e2ee_unsupported_heading")}</Heading>
        <Text>{t("browser_media_e2ee_unsupported")}</Text>
        <Link to="/">{t("common.home")}</Link>
      </FullScreenView>
    );
  }

  const shareModal = (
    <InviteModal
      room={rtcSession.room}
      open={shareModalOpen}
      onDismiss={onDismissInviteModal}
    />
  );
  const lobbyView = (
    <>
      {shareModal}
      <LobbyView
        client={client}
        matrixInfo={matrixInfo}
        muteStates={muteStates}
        onEnter={() => void enterRTCSession(rtcSession, perParticipantE2EE)}
        confineToRoom={confineToRoom}
        hideHeader={hideHeader}
        participantCount={participantCount}
        onShareClick={onShareClick}
      />
    </>
  );

  if (isJoined) {
    return (
      <>
        {shareModal}
        <ActiveCall
          client={client}
          matrixInfo={matrixInfo}
          rtcSession={rtcSession as MatrixRTCSession}
          participantCount={participantCount}
          onLeave={onLeave}
          hideHeader={hideHeader}
          muteStates={muteStates}
          e2eeSystem={e2eeSystem}
          //otelGroupCallMembership={otelGroupCallMembership}
          onShareClick={onShareClick}
        />
      </>
    );
  } else if (left && widget === null) {
    // Left in SPA mode:

    // The call ended view is shown for two reasons: prompting guests to create
    // an account, and prompting users that have opted into analytics to provide
    // feedback. We don't show a feedback prompt to widget users however (at
    // least for now), because we don't yet have designs that would allow widget
    // users to dismiss the feedback prompt and close the call window without
    // submitting anything.
    if (
      isPasswordlessUser ||
      (PosthogAnalytics.instance.isEnabled() && widget === null) ||
      leaveError
    ) {
      return (
        <>
          <CallEndedView
            endedCallId={rtcSession.room.roomId}
            client={client}
            isPasswordlessUser={isPasswordlessUser}
            confineToRoom={confineToRoom}
            leaveError={leaveError}
            reconnect={onReconnect}
          />
          ;
        </>
      );
    } else {
      // If the user is a regular user, we'll have sent them back to the homepage,
      // so just sit here & do nothing: otherwise we would (briefly) mount the
      // LobbyView again which would open capture devices again.
      return null;
    }
  } else if (left && widget !== null) {
    // Left in widget mode:
    if (!returnToLobby) {
      return null;
    }
  } else if (preload || skipLobby) {
    return null;
  }

  return lobbyView;
};<|MERGE_RESOLUTION|>--- conflicted
+++ resolved
@@ -55,13 +55,9 @@
 import { useUrlParams } from "../UrlParams";
 import { E2eeType } from "../e2ee/e2eeType";
 import { Link } from "../button/Link";
-<<<<<<< HEAD
-import { usePageTitle } from "../usePageTitle";
-=======
 import { useAudioContext } from "../useAudioContext";
 import { callEventAudioSounds } from "./CallEventAudioRenderer";
-import { useLatest } from "../useLatest";
->>>>>>> b5f4a078
+import { usePageTitle } from "../usePageTitle";
 
 declare global {
   interface Window {
