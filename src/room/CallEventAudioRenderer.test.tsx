/*
Copyright 2024 New Vector Ltd.

SPDX-License-Identifier: AGPL-3.0-only
Please see LICENSE in the repository root for full details.
*/

import { render } from "@testing-library/react";
import {
  afterAll,
<<<<<<< HEAD
  afterEach,
  beforeEach,
  expect,
  Mock,
=======
  beforeEach,
  expect,
>>>>>>> a8a95c3f
  MockedFunction,
  test,
  vitest,
} from "vitest";
<<<<<<< HEAD
import { ConnectionState, RemoteParticipant, Room } from "livekit-client";
import { of } from "rxjs";
import { act, ReactNode } from "react";

import {
  EmittableMockLivekitRoom,
=======
import { MatrixClient } from "matrix-js-sdk/src/client";
import { ConnectionState } from "livekit-client";
import { BehaviorSubject, of } from "rxjs";
import { afterEach } from "node:test";
import { act, ReactNode } from "react";
import {
  CallMembership,
  type MatrixRTCSession,
} from "matrix-js-sdk/src/matrixrtc";
import { RoomMember } from "matrix-js-sdk/src/matrix";

import {
  mockLivekitRoom,
>>>>>>> a8a95c3f
  mockLocalParticipant,
  mockMatrixRoomMember,
  mockRemoteParticipant,
  mockRtcMembership,
  MockRTCSession,
} from "../utils/test";
import { E2eeType } from "../e2ee/e2eeType";
import { CallViewModel } from "../state/CallViewModel";
import {
  CallEventAudioRenderer,
  MAX_PARTICIPANT_COUNT_FOR_SOUND,
} from "./CallEventAudioRenderer";
<<<<<<< HEAD
import { prefetchSounds, useAudioContext } from "../useAudioContext";
import {
  MockRoom,
  MockRTCSession,
  TestReactionsWrapper,
} from "../utils/testReactions";

const alice = mockMatrixRoomMember({ userId: "@alice:example.org" });
const bob = mockMatrixRoomMember({ userId: "@bob:example.org" });
const aliceId = `${alice.userId}:AAAA`;
const bobId = `${bob.userId}:BBBB`;
=======
import { useAudioContext } from "../useAudioContext";
import { TestReactionsWrapper } from "../utils/testReactions";
import { prefetchSounds } from "../soundUtils";

const localRtcMember = mockRtcMembership("@carol:example.org", "CCCC");
const local = mockMatrixRoomMember(localRtcMember);
const aliceRtcMember = mockRtcMembership("@alice:example.org", "AAAA");
const alice = mockMatrixRoomMember(aliceRtcMember);
const bobRtcMember = mockRtcMembership("@bob:example.org", "BBBB");
>>>>>>> a8a95c3f
const localParticipant = mockLocalParticipant({ identity: "" });
const aliceId = `${alice.userId}:${aliceRtcMember.deviceId}`;
const aliceParticipant = mockRemoteParticipant({ identity: aliceId });

vitest.mock("../useAudioContext");
<<<<<<< HEAD

afterEach(() => {
  vitest.resetAllMocks();
});

afterAll(() => {
  vitest.restoreAllMocks();
});

let playSound: Mock<
  NonNullable<ReturnType<typeof useAudioContext>>["playSound"]
>;

beforeEach(() => {
  (prefetchSounds as MockedFunction<typeof prefetchSounds>).mockResolvedValue({
    sound: new ArrayBuffer(0),
  });
  playSound = vitest.fn();
  (useAudioContext as MockedFunction<typeof useAudioContext>).mockReturnValue({
    playSound,
  });
});

function TestComponent({
  room,
  vm,
}: {
  room: MockRoom;
  vm: CallViewModel;
}): ReactNode {
  return (
    <TestReactionsWrapper rtcSession={new MockRTCSession(room, {})}>
      <CallEventAudioRenderer vm={vm} />
    </TestReactionsWrapper>
  );
}

/**
 * We don't want to play a sound when loading the call state
 * because typically this occurs in two stages. We first join
 * the call as a local participant and *then* the remote
 * participants join from our perspective. We don't want to make
 * a noise every time.
 */
test("plays one sound when entering a call", () => {
  const liveKitRoom = new EmittableMockLivekitRoom({
    localParticipant,
    remoteParticipants: new Map(),
  });
=======
vitest.mock("../soundUtils");

afterEach(() => {
  vitest.resetAllMocks();
});

afterAll(() => {
  vitest.restoreAllMocks();
});

let playSound: MockedFunction<
  NonNullable<ReturnType<typeof useAudioContext>>["playSound"]
>;

beforeEach(() => {
  (prefetchSounds as MockedFunction<typeof prefetchSounds>).mockResolvedValue({
    sound: new ArrayBuffer(0),
  });
  playSound = vitest.fn();
  (useAudioContext as MockedFunction<typeof useAudioContext>).mockReturnValue({
    playSound,
  });
});

function TestComponent({
  rtcSession,
  vm,
}: {
  rtcSession: MockRTCSession;
  vm: CallViewModel;
}): ReactNode {
  return (
    <TestReactionsWrapper
      rtcSession={rtcSession as unknown as MatrixRTCSession}
    >
      <CallEventAudioRenderer vm={vm} />
    </TestReactionsWrapper>
  );
}

function getMockEnv(
  members: RoomMember[],
  initialRemoteRtcMemberships: CallMembership[] = [aliceRtcMember],
): {
  vm: CallViewModel;
  session: MockRTCSession;
  remoteRtcMemberships: BehaviorSubject<CallMembership[]>;
} {
  const matrixRoomMembers = new Map(members.map((p) => [p.userId, p]));
  const remoteParticipants = of([aliceParticipant]);
  const liveKitRoom = mockLivekitRoom(
    { localParticipant },
    { remoteParticipants },
  );
  const matrixRoom = mockMatrixRoom({
    client: {
      getUserId: () => localRtcMember.sender,
      getDeviceId: () => localRtcMember.deviceId,
      on: vitest.fn(),
      off: vitest.fn(),
    } as Partial<MatrixClient> as MatrixClient,
    getMember: (userId) => matrixRoomMembers.get(userId) ?? null,
  });

  const remoteRtcMemberships = new BehaviorSubject<CallMembership[]>(
    initialRemoteRtcMemberships,
  );

  const session = new MockRTCSession(
    matrixRoom,
    localRtcMember,
  ).withMemberships(remoteRtcMemberships);
>>>>>>> a8a95c3f

  const room = new MockRoom(alice.userId);
  const vm = new CallViewModel(
<<<<<<< HEAD
    room.testGetAsMatrixRoom(),
    liveKitRoom.getAsLivekitRoom(),
=======
    session as unknown as MatrixRTCSession,
    liveKitRoom,
>>>>>>> a8a95c3f
    {
      kind: E2eeType.PER_PARTICIPANT,
    },
    of(ConnectionState.Connected),
  );
<<<<<<< HEAD

  // Joining a call usually means remote participants are added later.
  act(() => {
    liveKitRoom.addParticipant(bobParticipant);
  });

  render(<TestComponent room={room} vm={vm} />);
  expect(playSound).toBeCalled();
=======
  return { vm, session, remoteRtcMemberships };
}

/**
 * We don't want to play a sound when loading the call state
 * because typically this occurs in two stages. We first join
 * the call as a local participant and *then* the remote
 * participants join from our perspective. We don't want to make
 * a noise every time.
 */
test("plays one sound when entering a call", () => {
  const { session, vm, remoteRtcMemberships } = getMockEnv([local, alice]);
  render(<TestComponent rtcSession={session} vm={vm} />);
  // Joining a call usually means remote participants are added later.
  act(() => {
    remoteRtcMemberships.next([aliceRtcMember, bobRtcMember]);
  });
  expect(playSound).toHaveBeenCalledOnce();
>>>>>>> a8a95c3f
});

// TODO: Same test?
test("plays a sound when a user joins", () => {
<<<<<<< HEAD
  const remoteParticipants = new Map(
    [aliceParticipant].map((p) => [p.identity, p]),
  );
  const liveKitRoom = new EmittableMockLivekitRoom({
    localParticipant,
    remoteParticipants,
  });

  const room = new MockRoom(alice.userId);
  const vm = new CallViewModel(
    room.testGetAsMatrixRoom(),
    liveKitRoom as unknown as Room,
    {
      kind: E2eeType.PER_PARTICIPANT,
    },
    of(ConnectionState.Connected),
  );
  render(<TestComponent room={room} vm={vm} />);
=======
  const { session, vm, remoteRtcMemberships } = getMockEnv([local, alice]);
  render(<TestComponent rtcSession={session} vm={vm} />);
>>>>>>> a8a95c3f

  act(() => {
    remoteRtcMemberships.next([aliceRtcMember, bobRtcMember]);
  });
  // Play a sound when joining a call.
  expect(playSound).toBeCalledWith("join");
});

test("plays a sound when a user leaves", () => {
<<<<<<< HEAD
  const remoteParticipants = new Map(
    [aliceParticipant].map((p) => [p.identity, p]),
  );
  const liveKitRoom = new EmittableMockLivekitRoom({
    localParticipant,
    remoteParticipants,
  });
  const room = new MockRoom(alice.userId);

  const vm = new CallViewModel(
    room.testGetAsMatrixRoom(),
    liveKitRoom.getAsLivekitRoom(),
    {
      kind: E2eeType.PER_PARTICIPANT,
    },
    of(ConnectionState.Connected),
  );
  render(<TestComponent room={room} vm={vm} />);
=======
  const { session, vm, remoteRtcMemberships } = getMockEnv([local, alice]);
  render(<TestComponent rtcSession={session} vm={vm} />);
>>>>>>> a8a95c3f

  act(() => {
    remoteRtcMemberships.next([]);
  });
  expect(playSound).toBeCalledWith("left");
});

test("plays no sound when the participant list is more than the maximum size", () => {
<<<<<<< HEAD
  expect(playSound).not.toBeCalled();
  const remoteParticipants = new Map<string, RemoteParticipant>([
    [aliceParticipant.identity, aliceParticipant],
    // You + other participants to hit the max.
    ...Array.from({ length: MAX_PARTICIPANT_COUNT_FOR_SOUND - 1 }).map<
      [string, RemoteParticipant]
    >((_, index) => {
      const p = mockRemoteParticipant({
        identity: `@user${index}:example.com:DEV${index}`,
      });
      return [p.identity, p];
    }),
  ]);

  // Preload the call with the maximum members, assume that
  // we're already in the call by this point rather than
  // joining.
  const liveKitRoom = new EmittableMockLivekitRoom({
    localParticipant,
    remoteParticipants,
  });
  const room = new MockRoom(alice.userId);
  const vm = new CallViewModel(
    room.testGetAsMatrixRoom(),
    liveKitRoom.getAsLivekitRoom(),
    {
      kind: E2eeType.PER_PARTICIPANT,
    },
    of(ConnectionState.Connected),
  );
  render(<TestComponent room={room} vm={vm} />);
  // When the count drops, play a leave sound.
=======
  const mockRtcMemberships: CallMembership[] = [];
  for (let i = 0; i < MAX_PARTICIPANT_COUNT_FOR_SOUND; i++) {
    mockRtcMemberships.push(
      mockRtcMembership(`@user${i}:example.org`, `DEVICE${i}`),
    );
  }

  const { session, vm, remoteRtcMemberships } = getMockEnv(
    [local, alice],
    mockRtcMemberships,
  );

  render(<TestComponent rtcSession={session} vm={vm} />);
  expect(playSound).not.toBeCalled();
>>>>>>> a8a95c3f
  act(() => {
    remoteRtcMemberships.next(
      mockRtcMemberships.slice(0, MAX_PARTICIPANT_COUNT_FOR_SOUND - 1),
    );
  });
  expect(playSound).toBeCalledWith("left");
});<|MERGE_RESOLUTION|>--- conflicted
+++ resolved
@@ -8,27 +8,12 @@
 import { render } from "@testing-library/react";
 import {
   afterAll,
-<<<<<<< HEAD
-  afterEach,
   beforeEach,
   expect,
-  Mock,
-=======
-  beforeEach,
-  expect,
->>>>>>> a8a95c3f
   MockedFunction,
   test,
   vitest,
 } from "vitest";
-<<<<<<< HEAD
-import { ConnectionState, RemoteParticipant, Room } from "livekit-client";
-import { of } from "rxjs";
-import { act, ReactNode } from "react";
-
-import {
-  EmittableMockLivekitRoom,
-=======
 import { MatrixClient } from "matrix-js-sdk/src/client";
 import { ConnectionState } from "livekit-client";
 import { BehaviorSubject, of } from "rxjs";
@@ -42,8 +27,8 @@
 
 import {
   mockLivekitRoom,
->>>>>>> a8a95c3f
   mockLocalParticipant,
+  mockMatrixRoom,
   mockMatrixRoomMember,
   mockRemoteParticipant,
   mockRtcMembership,
@@ -55,19 +40,6 @@
   CallEventAudioRenderer,
   MAX_PARTICIPANT_COUNT_FOR_SOUND,
 } from "./CallEventAudioRenderer";
-<<<<<<< HEAD
-import { prefetchSounds, useAudioContext } from "../useAudioContext";
-import {
-  MockRoom,
-  MockRTCSession,
-  TestReactionsWrapper,
-} from "../utils/testReactions";
-
-const alice = mockMatrixRoomMember({ userId: "@alice:example.org" });
-const bob = mockMatrixRoomMember({ userId: "@bob:example.org" });
-const aliceId = `${alice.userId}:AAAA`;
-const bobId = `${bob.userId}:BBBB`;
-=======
 import { useAudioContext } from "../useAudioContext";
 import { TestReactionsWrapper } from "../utils/testReactions";
 import { prefetchSounds } from "../soundUtils";
@@ -77,63 +49,11 @@
 const aliceRtcMember = mockRtcMembership("@alice:example.org", "AAAA");
 const alice = mockMatrixRoomMember(aliceRtcMember);
 const bobRtcMember = mockRtcMembership("@bob:example.org", "BBBB");
->>>>>>> a8a95c3f
 const localParticipant = mockLocalParticipant({ identity: "" });
 const aliceId = `${alice.userId}:${aliceRtcMember.deviceId}`;
 const aliceParticipant = mockRemoteParticipant({ identity: aliceId });
 
 vitest.mock("../useAudioContext");
-<<<<<<< HEAD
-
-afterEach(() => {
-  vitest.resetAllMocks();
-});
-
-afterAll(() => {
-  vitest.restoreAllMocks();
-});
-
-let playSound: Mock<
-  NonNullable<ReturnType<typeof useAudioContext>>["playSound"]
->;
-
-beforeEach(() => {
-  (prefetchSounds as MockedFunction<typeof prefetchSounds>).mockResolvedValue({
-    sound: new ArrayBuffer(0),
-  });
-  playSound = vitest.fn();
-  (useAudioContext as MockedFunction<typeof useAudioContext>).mockReturnValue({
-    playSound,
-  });
-});
-
-function TestComponent({
-  room,
-  vm,
-}: {
-  room: MockRoom;
-  vm: CallViewModel;
-}): ReactNode {
-  return (
-    <TestReactionsWrapper rtcSession={new MockRTCSession(room, {})}>
-      <CallEventAudioRenderer vm={vm} />
-    </TestReactionsWrapper>
-  );
-}
-
-/**
- * We don't want to play a sound when loading the call state
- * because typically this occurs in two stages. We first join
- * the call as a local participant and *then* the remote
- * participants join from our perspective. We don't want to make
- * a noise every time.
- */
-test("plays one sound when entering a call", () => {
-  const liveKitRoom = new EmittableMockLivekitRoom({
-    localParticipant,
-    remoteParticipants: new Map(),
-  });
-=======
 vitest.mock("../soundUtils");
 
 afterEach(() => {
@@ -206,32 +126,15 @@
     matrixRoom,
     localRtcMember,
   ).withMemberships(remoteRtcMemberships);
->>>>>>> a8a95c3f
-
-  const room = new MockRoom(alice.userId);
+
   const vm = new CallViewModel(
-<<<<<<< HEAD
-    room.testGetAsMatrixRoom(),
-    liveKitRoom.getAsLivekitRoom(),
-=======
     session as unknown as MatrixRTCSession,
     liveKitRoom,
->>>>>>> a8a95c3f
     {
       kind: E2eeType.PER_PARTICIPANT,
     },
     of(ConnectionState.Connected),
   );
-<<<<<<< HEAD
-
-  // Joining a call usually means remote participants are added later.
-  act(() => {
-    liveKitRoom.addParticipant(bobParticipant);
-  });
-
-  render(<TestComponent room={room} vm={vm} />);
-  expect(playSound).toBeCalled();
-=======
   return { vm, session, remoteRtcMemberships };
 }
 
@@ -250,34 +153,12 @@
     remoteRtcMemberships.next([aliceRtcMember, bobRtcMember]);
   });
   expect(playSound).toHaveBeenCalledOnce();
->>>>>>> a8a95c3f
 });
 
 // TODO: Same test?
 test("plays a sound when a user joins", () => {
-<<<<<<< HEAD
-  const remoteParticipants = new Map(
-    [aliceParticipant].map((p) => [p.identity, p]),
-  );
-  const liveKitRoom = new EmittableMockLivekitRoom({
-    localParticipant,
-    remoteParticipants,
-  });
-
-  const room = new MockRoom(alice.userId);
-  const vm = new CallViewModel(
-    room.testGetAsMatrixRoom(),
-    liveKitRoom as unknown as Room,
-    {
-      kind: E2eeType.PER_PARTICIPANT,
-    },
-    of(ConnectionState.Connected),
-  );
-  render(<TestComponent room={room} vm={vm} />);
-=======
   const { session, vm, remoteRtcMemberships } = getMockEnv([local, alice]);
   render(<TestComponent rtcSession={session} vm={vm} />);
->>>>>>> a8a95c3f
 
   act(() => {
     remoteRtcMemberships.next([aliceRtcMember, bobRtcMember]);
@@ -287,29 +168,8 @@
 });
 
 test("plays a sound when a user leaves", () => {
-<<<<<<< HEAD
-  const remoteParticipants = new Map(
-    [aliceParticipant].map((p) => [p.identity, p]),
-  );
-  const liveKitRoom = new EmittableMockLivekitRoom({
-    localParticipant,
-    remoteParticipants,
-  });
-  const room = new MockRoom(alice.userId);
-
-  const vm = new CallViewModel(
-    room.testGetAsMatrixRoom(),
-    liveKitRoom.getAsLivekitRoom(),
-    {
-      kind: E2eeType.PER_PARTICIPANT,
-    },
-    of(ConnectionState.Connected),
-  );
-  render(<TestComponent room={room} vm={vm} />);
-=======
   const { session, vm, remoteRtcMemberships } = getMockEnv([local, alice]);
   render(<TestComponent rtcSession={session} vm={vm} />);
->>>>>>> a8a95c3f
 
   act(() => {
     remoteRtcMemberships.next([]);
@@ -318,40 +178,6 @@
 });
 
 test("plays no sound when the participant list is more than the maximum size", () => {
-<<<<<<< HEAD
-  expect(playSound).not.toBeCalled();
-  const remoteParticipants = new Map<string, RemoteParticipant>([
-    [aliceParticipant.identity, aliceParticipant],
-    // You + other participants to hit the max.
-    ...Array.from({ length: MAX_PARTICIPANT_COUNT_FOR_SOUND - 1 }).map<
-      [string, RemoteParticipant]
-    >((_, index) => {
-      const p = mockRemoteParticipant({
-        identity: `@user${index}:example.com:DEV${index}`,
-      });
-      return [p.identity, p];
-    }),
-  ]);
-
-  // Preload the call with the maximum members, assume that
-  // we're already in the call by this point rather than
-  // joining.
-  const liveKitRoom = new EmittableMockLivekitRoom({
-    localParticipant,
-    remoteParticipants,
-  });
-  const room = new MockRoom(alice.userId);
-  const vm = new CallViewModel(
-    room.testGetAsMatrixRoom(),
-    liveKitRoom.getAsLivekitRoom(),
-    {
-      kind: E2eeType.PER_PARTICIPANT,
-    },
-    of(ConnectionState.Connected),
-  );
-  render(<TestComponent room={room} vm={vm} />);
-  // When the count drops, play a leave sound.
-=======
   const mockRtcMemberships: CallMembership[] = [];
   for (let i = 0; i < MAX_PARTICIPANT_COUNT_FOR_SOUND; i++) {
     mockRtcMemberships.push(
@@ -366,7 +192,6 @@
 
   render(<TestComponent rtcSession={session} vm={vm} />);
   expect(playSound).not.toBeCalled();
->>>>>>> a8a95c3f
   act(() => {
     remoteRtcMemberships.next(
       mockRtcMemberships.slice(0, MAX_PARTICIPANT_COUNT_FOR_SOUND - 1),
