/*
Copyright 2024 New Vector Ltd.

SPDX-License-Identifier: AGPL-3.0-only
Please see LICENSE in the repository root for full details.
*/

import { render } from "@testing-library/react";
import {
  afterAll,
  beforeEach,
  expect,
  type MockedFunction,
  test,
  vitest,
} from "vitest";
<<<<<<< HEAD
import { afterEach } from "node:test";
import { act } from "react";
import { CallMembership } from "matrix-js-sdk/src/matrixrtc";
=======
import { type MatrixClient } from "matrix-js-sdk/src/client";
import { ConnectionState } from "livekit-client";
import { BehaviorSubject, of } from "rxjs";
import { afterEach } from "node:test";
import { act, type ReactNode } from "react";
import {
  type CallMembership,
  type MatrixRTCSession,
} from "matrix-js-sdk/src/matrixrtc";
import { type RoomMember } from "matrix-js-sdk/src/matrix";
>>>>>>> 77facd01

import { mockRtcMembership } from "../utils/test";
import {
  CallEventAudioRenderer,
  MAX_PARTICIPANT_COUNT_FOR_SOUND,
} from "./CallEventAudioRenderer";
import { useAudioContext } from "../useAudioContext";
import { prefetchSounds } from "../soundUtils";
import { getBasicCallViewModelEnvironment } from "../utils/test-viewmodel";
import {
  alice,
  aliceRtcMember,
  bobRtcMember,
  local,
} from "../utils/test-fixtures";

vitest.mock("../useAudioContext");
vitest.mock("../soundUtils");

afterEach(() => {
  vitest.resetAllMocks();
});

afterAll(() => {
  vitest.restoreAllMocks();
});

let playSound: MockedFunction<
  NonNullable<ReturnType<typeof useAudioContext>>["playSound"]
>;

beforeEach(() => {
  (prefetchSounds as MockedFunction<typeof prefetchSounds>).mockResolvedValue({
    sound: new ArrayBuffer(0),
  });
  playSound = vitest.fn();
  (useAudioContext as MockedFunction<typeof useAudioContext>).mockReturnValue({
    playSound,
  });
});

/**
 * We don't want to play a sound when loading the call state
 * because typically this occurs in two stages. We first join
 * the call as a local participant and *then* the remote
 * participants join from our perspective. We don't want to make
 * a noise every time.
 */
test("plays one sound when entering a call", () => {
  const { vm, remoteRtcMemberships } = getBasicCallViewModelEnvironment([
    local,
    alice,
  ]);
  render(<CallEventAudioRenderer vm={vm} />);

  // Joining a call usually means remote participants are added later.
  act(() => {
    remoteRtcMemberships.next([aliceRtcMember, bobRtcMember]);
  });
  expect(playSound).toHaveBeenCalledOnce();
});

test("plays a sound when a user joins", () => {
  const { vm, remoteRtcMemberships } = getBasicCallViewModelEnvironment([
    local,
    alice,
  ]);
  render(<CallEventAudioRenderer vm={vm} />);

  act(() => {
    remoteRtcMemberships.next([aliceRtcMember, bobRtcMember]);
  });
  // Play a sound when joining a call.
  expect(playSound).toBeCalledWith("join");
});

test("plays a sound when a user leaves", () => {
  const { vm, remoteRtcMemberships } = getBasicCallViewModelEnvironment([
    local,
    alice,
  ]);
  render(<CallEventAudioRenderer vm={vm} />);

  act(() => {
    remoteRtcMemberships.next([]);
  });
  expect(playSound).toBeCalledWith("left");
});

test("plays no sound when the participant list is more than the maximum size", () => {
  const mockRtcMemberships: CallMembership[] = [];
  for (let i = 0; i < MAX_PARTICIPANT_COUNT_FOR_SOUND; i++) {
    mockRtcMemberships.push(
      mockRtcMembership(`@user${i}:example.org`, `DEVICE${i}`),
    );
  }

  const { vm, remoteRtcMemberships } = getBasicCallViewModelEnvironment(
    [local, alice],
    mockRtcMemberships,
  );

  render(<CallEventAudioRenderer vm={vm} />);
  expect(playSound).not.toBeCalled();
  act(() => {
    remoteRtcMemberships.next(
      mockRtcMemberships.slice(0, MAX_PARTICIPANT_COUNT_FOR_SOUND - 1),
    );
  });
  expect(playSound).toBeCalledWith("left");
});

test("plays one sound when a hand is raised", () => {
  const { vm } = getBasicCallViewModelEnvironment([local, alice]);
  render(<CallEventAudioRenderer vm={vm} />);

  act(() => {
    vm.updateReactions({
      raisedHands: {
        [bobRtcMember.callId]: new Date(),
      },
      reactions: {},
    });
  });
  expect(playSound).toBeCalledWith("raiseHand");
});

test("should not play a sound when a hand raise is retracted", () => {
  const { vm } = getBasicCallViewModelEnvironment([local, alice]);
  render(<CallEventAudioRenderer vm={vm} />);

  act(() => {
    vm.updateReactions({
      raisedHands: {
        ["foo"]: new Date(),
        ["bar"]: new Date(),
      },
      reactions: {},
    });
  });
  expect(playSound).toHaveBeenCalledTimes(2);
  act(() => {
    vm.updateReactions({
      raisedHands: {
        ["foo"]: new Date(),
      },
      reactions: {},
    });
  });
  expect(playSound).toHaveBeenCalledTimes(2);
});<|MERGE_RESOLUTION|>--- conflicted
+++ resolved
@@ -14,22 +14,9 @@
   test,
   vitest,
 } from "vitest";
-<<<<<<< HEAD
 import { afterEach } from "node:test";
 import { act } from "react";
-import { CallMembership } from "matrix-js-sdk/src/matrixrtc";
-=======
-import { type MatrixClient } from "matrix-js-sdk/src/client";
-import { ConnectionState } from "livekit-client";
-import { BehaviorSubject, of } from "rxjs";
-import { afterEach } from "node:test";
-import { act, type ReactNode } from "react";
-import {
-  type CallMembership,
-  type MatrixRTCSession,
-} from "matrix-js-sdk/src/matrixrtc";
-import { type RoomMember } from "matrix-js-sdk/src/matrix";
->>>>>>> 77facd01
+import { type CallMembership } from "matrix-js-sdk/src/matrixrtc";
 
 import { mockRtcMembership } from "../utils/test";
 import {
