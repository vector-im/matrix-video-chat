--- conflicted
+++ resolved
@@ -10,11 +10,8 @@
 
 import { enterRTCSession } from "../src/rtcSessionHelpers";
 import { Config } from "../src/config/Config";
-<<<<<<< HEAD
 import { E2eeType } from "../src/e2ee/e2eeType";
-=======
 import { DEFAULT_CONFIG } from "./config/ConfigOptions";
->>>>>>> 0d45c25e
 
 test("It joins the correct Session", async () => {
   const focusFromOlderMembership = {
