/*
Copyright 2023, 2024 New Vector Ltd.

SPDX-License-Identifier: AGPL-3.0-only
Please see LICENSE in the repository root for full details.
*/

import {
  ConnectionState,
  type E2EEOptions,
  ExternalE2EEKeyProvider,
  LocalVideoTrack,
  Room,
  type RoomOptions,
  Track,
} from "livekit-client";
import { useEffect, useMemo, useRef } from "react";
import E2EEWorker from "livekit-client/e2ee-worker?worker";
import { logger } from "matrix-js-sdk/src/logger";
import { type MatrixRTCSession } from "matrix-js-sdk/src/matrixrtc/MatrixRTCSession";

import { defaultLiveKitOptions } from "./options";
import { type SFUConfig } from "./openIDSFU";
import { type MuteStates } from "../room/MuteStates";
import {
  type MediaDevice,
  type MediaDevices,
  useMediaDevices,
} from "./MediaDevicesContext";
import {
  type ECConnectionState,
  useECConnectionState,
} from "./useECConnectionState";
import { MatrixKeyProvider } from "../e2ee/matrixKeyProvider";
import { E2eeType } from "../e2ee/e2eeType";
<<<<<<< HEAD
import { EncryptionSystem } from "../e2ee/sharedKeyManagement";
import {
  useTrackProcessor,
  useTrackProcessorSync,
} from "./TrackProcessorContext";
import { useInitial } from "../useInitial";
=======
import { type EncryptionSystem } from "../e2ee/sharedKeyManagement";
>>>>>>> b834d8f6

interface UseLivekitResult {
  livekitRoom?: Room;
  connState: ECConnectionState;
}

export function useLiveKit(
  rtcSession: MatrixRTCSession,
  muteStates: MuteStates,
  sfuConfig: SFUConfig | undefined,
  e2eeSystem: EncryptionSystem,
): UseLivekitResult {
  const e2eeOptions = useMemo((): E2EEOptions | undefined => {
    if (e2eeSystem.kind === E2eeType.NONE) return undefined;

    if (e2eeSystem.kind === E2eeType.PER_PARTICIPANT) {
      return {
        keyProvider: new MatrixKeyProvider(),
        worker: new E2EEWorker(),
      };
    } else if (e2eeSystem.kind === E2eeType.SHARED_KEY && e2eeSystem.secret) {
      return {
        keyProvider: new ExternalE2EEKeyProvider(),
        worker: new E2EEWorker(),
      };
    }
  }, [e2eeSystem]);

  useEffect(() => {
    if (e2eeSystem.kind === E2eeType.NONE || !e2eeOptions) return;

    if (e2eeSystem.kind === E2eeType.PER_PARTICIPANT) {
      (e2eeOptions.keyProvider as MatrixKeyProvider).setRTCSession(rtcSession);
    } else if (e2eeSystem.kind === E2eeType.SHARED_KEY && e2eeSystem.secret) {
      (e2eeOptions.keyProvider as ExternalE2EEKeyProvider)
        .setKey(e2eeSystem.secret)
        .catch((e) => {
          logger.error("Failed to set shared key for E2EE", e);
        });
    }
  }, [e2eeOptions, e2eeSystem, rtcSession]);

  const initialMuteStates = useRef<MuteStates>(muteStates);
  const devices = useMediaDevices();
  const initialDevices = useRef<MediaDevices>(devices);

  const { processor } = useTrackProcessor() || {};
  const initialProcessor = useInitial(() => processor);
  const roomOptions = useMemo(
    (): RoomOptions => ({
      ...defaultLiveKitOptions,
      videoCaptureDefaults: {
        ...defaultLiveKitOptions.videoCaptureDefaults,
        deviceId: initialDevices.current.videoInput.selectedId,
        processor: initialProcessor,
      },
      audioCaptureDefaults: {
        ...defaultLiveKitOptions.audioCaptureDefaults,
        deviceId: initialDevices.current.audioInput.selectedId,
      },
      audioOutput: {
        deviceId: initialDevices.current.audioOutput.selectedId,
      },
      e2ee: e2eeOptions,
    }),
    [e2eeOptions, initialProcessor],
  );

  // Store if audio/video are currently updating. If to prohibit unnecessary calls
  // to setMicrophoneEnabled/setCameraEnabled
  const audioMuteUpdating = useRef(false);
  const videoMuteUpdating = useRef(false);
  // Store the current button mute state that gets passed to this hook via props.
  // We need to store it for awaited code that relies on the current value.
  const buttonEnabled = useRef({
    audio: initialMuteStates.current.audio.enabled,
    video: initialMuteStates.current.video.enabled,
  });

  // We have to create the room manually here due to a bug inside
  // @livekit/components-react. JSON.stringify() is used in deps of a
  // useEffect() with an argument that references itself, if E2EE is enabled
  const room = useMemo(() => {
    const r = new Room(roomOptions);
    r.setE2EEEnabled(e2eeSystem.kind !== E2eeType.NONE).catch((e) => {
      logger.error("Failed to set E2EE enabled on room", e);
    });
    return r;
  }, [roomOptions, e2eeSystem]);

  const videoTrack = useMemo(
    () =>
      Array.from(room.localParticipant.videoTrackPublications.values()).find(
        (v) => v.source === Track.Source.Camera,
      )?.track as LocalVideoTrack | null,
    [room.localParticipant.videoTrackPublications],
  );
  useTrackProcessorSync(videoTrack);

  const connectionState = useECConnectionState(
    {
      deviceId: initialDevices.current.audioInput.selectedId,
    },
    initialMuteStates.current.audio.enabled,
    room,
    sfuConfig,
  );

  useEffect(() => {
    // Sync the requested mute states with LiveKit's mute states. We do it this
    // way around rather than using LiveKit as the source of truth, so that the
    // states can be consistent throughout the lobby and loading screens.
    // It's important that we only do this in the connected state, because
    // LiveKit's internal mute states aren't consistent during connection setup,
    // and setting tracks to be enabled during this time causes errors.
    if (room !== undefined && connectionState === ConnectionState.Connected) {
      const participant = room.localParticipant;
      // Always update the muteButtonState Ref so that we can read the current
      // state in awaited blocks.
      buttonEnabled.current = {
        audio: muteStates.audio.enabled,
        video: muteStates.video.enabled,
      };

      enum MuteDevice {
        Microphone,
        Camera,
      }

      const syncMuteState = async (
        iterCount: number,
        type: MuteDevice,
      ): Promise<void> => {
        // The approach for muting is to always bring the actual livekit state in sync with the button
        // This allows for a very predictable and reactive behavior for the user.
        // (the new state is the old state when pressing the button n times (where n is even))
        // (the new state is different to the old state when pressing the button n times (where n is uneven))
        // In case there are issues with the device there might be situations where setMicrophoneEnabled/setCameraEnabled
        // return immediately. This should be caught with the Error("track with new mute state could not be published").
        // For now we are still using an iterCount to limit the recursion loop to 10.
        // This could happen if the device just really does not want to turn on (hardware based issue)
        // but the mute button is in unmute state.
        // For now our fail mode is to just stay in this state.
        // TODO: decide for a UX on how that fail mode should be treated (disable button, hide button, sync button back to muted without user input)

        if (iterCount > 10) {
          logger.error(
            "Stop trying to sync the input device with current mute state after 10 failed tries",
          );
          return;
        }
        let devEnabled;
        let btnEnabled;
        let updating;
        switch (type) {
          case MuteDevice.Microphone:
            devEnabled = participant.isMicrophoneEnabled;
            btnEnabled = buttonEnabled.current.audio;
            updating = audioMuteUpdating.current;
            break;
          case MuteDevice.Camera:
            devEnabled = participant.isCameraEnabled;
            btnEnabled = buttonEnabled.current.video;
            updating = videoMuteUpdating.current;
            break;
        }
        if (devEnabled !== btnEnabled && !updating) {
          try {
            let trackPublication;
            switch (type) {
              case MuteDevice.Microphone:
                audioMuteUpdating.current = true;
                trackPublication = await participant.setMicrophoneEnabled(
                  buttonEnabled.current.audio,
                  room.options.audioCaptureDefaults,
                );
                audioMuteUpdating.current = false;
                break;
              case MuteDevice.Camera:
                videoMuteUpdating.current = true;
                trackPublication = await participant.setCameraEnabled(
                  buttonEnabled.current.video,
                  room.options.videoCaptureDefaults,
                );
                videoMuteUpdating.current = false;
                break;
            }

            if (trackPublication) {
              // await participant.setMicrophoneEnabled can return immediately in some instances,
              // so that participant.isMicrophoneEnabled !== buttonEnabled.current.audio still holds true.
              // This happens if the device is still in a pending state
              // "sleeping" here makes sure we let react do its thing so that participant.isMicrophoneEnabled is updated,
              // so we do not end up in a recursion loop.
              await new Promise((r) => setTimeout(r, 100));

              // track got successfully changed to mute/unmute
              // Run the check again after the change is done. Because the user
              // can update the state (presses mute button) while the device is enabling
              // itself we need might need to update the mute state right away.
              // This async recursion makes sure that setCamera/MicrophoneEnabled is
              // called as little times as possible.
              await syncMuteState(iterCount + 1, type);
            } else {
              throw new Error(
                "track with new mute state could not be published",
              );
            }
          } catch (e) {
            if ((e as DOMException).name === "NotAllowedError") {
              logger.error(
                "Fatal error while syncing mute state: resetting",
                e,
              );
              if (type === MuteDevice.Microphone) {
                audioMuteUpdating.current = false;
                muteStates.audio.setEnabled?.(false);
              } else {
                videoMuteUpdating.current = false;
                muteStates.video.setEnabled?.(false);
              }
            } else {
              logger.error(
                "Failed to sync audio mute state with LiveKit (will retry to sync in 1s):",
                e,
              );
              setTimeout(() => {
                syncMuteState(iterCount + 1, type).catch((e) => {
                  logger.error(
                    `Failed to sync ${MuteDevice[type]} mute state with LiveKit iterCount=${iterCount + 1}`,
                    e,
                  );
                });
              }, 1000);
            }
          }
        }
      };

      syncMuteState(0, MuteDevice.Microphone).catch((e) => {
        logger.error("Failed to sync audio mute state with LiveKit", e);
      });
      syncMuteState(0, MuteDevice.Camera).catch((e) => {
        logger.error("Failed to sync video mute state with LiveKit", e);
      });
    }
  }, [room, muteStates, connectionState]);

  useEffect(() => {
    // Sync the requested devices with LiveKit's devices
    if (room !== undefined && connectionState === ConnectionState.Connected) {
      const syncDevice = (kind: MediaDeviceKind, device: MediaDevice): void => {
        const id = device.selectedId;

        // Detect if we're trying to use chrome's default device, in which case
        // we need to to see if the default device has changed to a different device
        // by comparing the group ID of the device we're using against the group ID
        // of what the default device is *now*.
        // This is special-cased for only audio inputs because we need to dig around
        // in the LocalParticipant object for the track object and there's not a nice
        // way to do that generically. There is usually no OS-level default video capture
        // device anyway, and audio outputs work differently.
        if (
          id === "default" &&
          kind === "audioinput" &&
          room.options.audioCaptureDefaults?.deviceId === "default"
        ) {
          const activeMicTrack = Array.from(
            room.localParticipant.audioTrackPublications.values(),
          ).find((d) => d.source === Track.Source.Microphone)?.track;

          const defaultDevice = device.available.find(
            (d) => d.deviceId === "default",
          );
          if (
            defaultDevice &&
            activeMicTrack &&
            // only restart if the stream is still running: LiveKit will detect
            // when a track stops & restart appropriately, so this is not our job.
            // Plus, we need to avoid restarting again if the track is already in
            // the process of being restarted.
            activeMicTrack.mediaStreamTrack.readyState !== "ended" &&
            defaultDevice.groupId !==
              activeMicTrack.mediaStreamTrack.getSettings().groupId
          ) {
            // It's different, so restart the track, ie. cause Livekit to do another
            // getUserMedia() call with deviceId: default to get the *new* default device.
            // Note that room.switchActiveDevice() won't work: Livekit will ignore it because
            // the deviceId hasn't changed (was & still is default).
            room.localParticipant
              .getTrackPublication(Track.Source.Microphone)
              ?.audioTrack?.restartTrack()
              .catch((e) => {
                logger.error(`Failed to restart audio device track`, e);
              });
          }
        } else {
          if (id !== undefined && room.getActiveDevice(kind) !== id) {
            room
              .switchActiveDevice(kind, id)
              .catch((e) =>
                logger.error(`Failed to sync ${kind} device with LiveKit`, e),
              );
          }
        }
      };

      syncDevice("audioinput", devices.audioInput);
      syncDevice("audiooutput", devices.audioOutput);
      syncDevice("videoinput", devices.videoInput);
    }
  }, [room, devices, connectionState]);

  return {
    connState: connectionState,
    livekitRoom: room,
  };
}<|MERGE_RESOLUTION|>--- conflicted
+++ resolved
@@ -9,7 +9,7 @@
   ConnectionState,
   type E2EEOptions,
   ExternalE2EEKeyProvider,
-  LocalVideoTrack,
+  type LocalVideoTrack,
   Room,
   type RoomOptions,
   Track,
@@ -33,16 +33,12 @@
 } from "./useECConnectionState";
 import { MatrixKeyProvider } from "../e2ee/matrixKeyProvider";
 import { E2eeType } from "../e2ee/e2eeType";
-<<<<<<< HEAD
-import { EncryptionSystem } from "../e2ee/sharedKeyManagement";
+import { type EncryptionSystem } from "../e2ee/sharedKeyManagement";
 import {
   useTrackProcessor,
   useTrackProcessorSync,
 } from "./TrackProcessorContext";
 import { useInitial } from "../useInitial";
-=======
-import { type EncryptionSystem } from "../e2ee/sharedKeyManagement";
->>>>>>> b834d8f6
 
 interface UseLivekitResult {
   livekitRoom?: Room;
