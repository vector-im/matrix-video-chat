/*
Copyright 2018-2024 New Vector Ltd.
Copyright 2017 OpenMarket Ltd

SPDX-License-Identifier: AGPL-3.0-only
Please see LICENSE in the repository root for full details.
*/

// This module contains all the code needed to log the console, persist it to
// disk and submit bug reports. Rationale is as follows:
//  - Monkey-patching the console is preferable to having a log library because
//    we can catch logs by other libraries more easily, without having to all
//    depend on the same log framework / pass the logger around.
//  - We use IndexedDB to persists logs because it has generous disk space
//    limits compared to local storage. IndexedDB does not work in incognito
//    mode, in which case this module will not be able to write logs to disk.
//    However, the logs will still be stored in-memory, so can still be
//    submitted in a bug report should the user wish to: we can also store more
//    logs in-memory than in local storage, which does work in incognito mode.
//    We also need to handle the case where there are 2+ tabs. Each JS runtime
//    generates a random string which serves as the "ID" for that tab/session.
//    These IDs are stored along with the log lines.
//  - Bug reports are sent as a POST over HTTPS: it purposefully does not use
//    Matrix as bug reports may be made when Matrix is not responsive (which may
//    be the cause of the bug). We send the most recent N MB of UTF-8 log data,
//    starting with the most recent, which we know because the "ID"s are
//    actually timestamps. We then purge the remaining logs. We also do this
//    purge on startup to prevent logs from accumulating.

import EventEmitter from "events";
import { throttle } from "lodash";
import { Logger, logger } from "matrix-js-sdk/src/logger";
import { randomString } from "matrix-js-sdk/src/randomstring";
import loglevel, { LoggingMethod } from "loglevel";

// the length of log data we keep in indexeddb (and include in the reports)
const MAX_LOG_SIZE = 1024 * 1024 * 5; // 5 MB

// Shortest amount of time between flushes. We are just appending to an
// IndexedDB table so we don't expect flushing to be that expensive, but
// we can batch the writes a little.
const MAX_FLUSH_INTERVAL_MS = 2 * 1000;

// only descend this far into nested object trees
const DEPTH_LIMIT = 3;

enum ConsoleLoggerEvent {
  Log = "log",
}

// A class which monkey-patches the global console and stores log lines.

interface LogEntry {
  id: string;
  lines: string;
  index?: number;
}

class ConsoleLogger extends EventEmitter {
  private logs = "";

  public log = (
    level: LogLevel,
    ...args: (Error | DOMException | object | string | undefined)[]
  ): void => {
    // We don't know what locale the user may be running so use ISO strings
    const ts = new Date().toISOString();

    // Convert objects and errors to helpful things
    args = args.map((arg) => {
      if (arg instanceof DOMException) {
        return arg.message + ` (${arg.name} | ${arg.code})`;
      } else if (arg instanceof Error) {
        return arg.message + (arg.stack ? `\n${arg.stack}` : "");
      } else if (typeof arg === "object") {
        return JSON.stringify(arg, getCircularReplacer());
      } else {
        return arg;
      }
    });

    // Some browsers support string formatting which we're not doing here
    // so the lines are a little more ugly but easy to implement / quick to
    // run.
    // Example line:
    // 2017-01-18T11:23:53.214Z W Failed to set badge count
    let line = `${ts} ${level} ${args.join(" ")}\n`;
    // Do some cleanup
    line = line.replace(/token=[a-zA-Z0-9-]+/gm, "token=xxxxx");
    // Using + really is the quickest way in JS
    // http://jsperf.com/concat-vs-plus-vs-join
    this.logs += line;

    this.emit(ConsoleLoggerEvent.Log);
  };

  /**
   * Returns the log lines to flush to disk and empties the internal log buffer
   * @return {string} \n delimited log lines
   */
  public popLogs(): string {
    const logsToFlush = this.logs;
    this.logs = "";
    return logsToFlush;
  }

  /**
   * Returns lines currently in the log buffer without removing them
   * @return {string} \n delimited log lines
   */
  public peekLogs(): string {
    return this.logs;
  }
}

// A class which stores log lines in an IndexedDB instance.
class IndexedDBLogStore {
  private index = 0;
  private db?: IDBDatabase;
  private flushPromise?: Promise<void>;
  private flushAgainPromise?: Promise<void>;
  private id: string;

  public constructor(
    private indexedDB: IDBFactory,
    private loggerInstance: ConsoleLogger,
  ) {
    this.id = "instance-" + randomString(16);

    loggerInstance.on(ConsoleLoggerEvent.Log, this.onLoggerLog);
    window.addEventListener("beforeunload", () => {
      this.flush().catch((e) =>
        logger.error("Failed to flush logs before unload", e),
      );
    });
  }

  /**
   * @return {Promise} Resolves when the store is ready.
   */
  public async connect(): Promise<void> {
    const req = this.indexedDB.open("logs");
    return new Promise((resolve, reject) => {
      req.onsuccess = (): void => {
        this.db = req.result;

        resolve();
      };

      req.onerror = (): void => {
        const err = "Failed to open log database: " + req?.error?.name;
        logger.error(err);
        reject(new Error(err));
      };

      // First time: Setup the object store
      req.onupgradeneeded = (): void => {
        const db = req.result;
        // This is the log entries themselves. Each entry is a chunk of
        // logs (ie multiple lines). 'id' is the instance ID (so logs with
        // the same instance ID are all from the same session) and 'index'
        // is a sequence number for the chunk. The log lines live in the
        // 'lines' key, which is a chunk of many newline-separated log lines.
        const logObjStore = db.createObjectStore("logs", {
          keyPath: ["id", "index"],
        });
        // Keys in the database look like: [ "instance-148938490", 0 ]
        // (The instance ID plus the ID of each log chunk).
        // Later on we need to query everything based on an instance id.
        // In order to do this, we need to set up indexes "id".
        logObjStore.createIndex("id", "id", { unique: false });

        logObjStore.add(
          this.generateLogEntry(new Date() + " ::: Log database was created."),
        );

        // This records the last time each instance ID generated a log message, such
        // that the logs from each session can be collated in the order they last logged
        // something.
        const lastModifiedStore = db.createObjectStore("logslastmod", {
          keyPath: "id",
        });
        lastModifiedStore.add(this.generateLastModifiedTime());
      };
    });
  }

  private onLoggerLog = (): void => {
    if (!this.db) return;

    this.throttledFlush();
  };

  // Throttled function to flush logs. We use throttle rather
  // than debounce as we want logs to be written regularly, otherwise
  // if there's a constant stream of logging, we'd never write anything.
  private throttledFlush = throttle(() => this.flush, MAX_FLUSH_INTERVAL_MS, {
    leading: false,
    trailing: true,
  });

  /**
   * Flush logs to disk.
   *
   * There are guards to protect against race conditions in order to ensure
   * that all previous flushes have completed before the most recent flush.
   * Consider without guards:
   *  - A calls flush() periodically.
   *  - B calls flush() and wants to send logs immediately afterwards.
   *  - If B doesn't wait for A's flush to complete, B will be missing the
   *    contents of A's flush.
   * To protect against this, we set 'flushPromise' when a flush is ongoing.
   * Subsequent calls to flush() during this period will chain another flush,
   * then keep returning that same chained flush.
   *
   * This guarantees that we will always eventually do a flush when flush() is
   * called.
   *
   * @return {Promise} Resolved when the logs have been flushed.
   */
  public flush = async (): Promise<void> => {
    // check if a flush() operation is ongoing
    if (this.flushPromise) {
      if (this.flushAgainPromise) {
        // this is the 3rd+ time we've called flush() : return the same promise.
        return this.flushAgainPromise;
      }
      // queue up a flush to occur immediately after the pending one completes.
      this.flushAgainPromise = this.flushPromise.then(this.flush).then(() => {
        this.flushAgainPromise = undefined;
      });
      return this.flushAgainPromise;
    }
    // there is no flush promise or there was but it has finished, so do
    // a brand new one, destroying the chain which may have been built up.
    this.flushPromise = new Promise<void>((resolve, reject) => {
      if (!this.db) {
        // not connected yet or user rejected access for us to r/w to the db.
        reject(new Error("No connected database"));
        return;
      }
      const lines = this.loggerInstance.popLogs();
      if (lines.length === 0) {
        resolve();
        return;
      }
      const txn = this.db.transaction(["logs", "logslastmod"], "readwrite");
      const objStore = txn.objectStore("logs");
      txn.oncomplete = (): void => {
        resolve();
      };
      txn.onerror = (event): void => {
        logger.error("Failed to flush logs : ", event);
        reject(new Error("Failed to write logs: " + txn?.error?.message));
      };
      objStore.add(this.generateLogEntry(lines));
      const lastModStore = txn.objectStore("logslastmod");
      lastModStore.put(this.generateLastModifiedTime());
    }).then(() => {
      this.flushPromise = undefined;
    });
    return this.flushPromise;
  };

  /**
   * Consume the most recent logs and return them. Older logs which are not
   * returned are deleted at the same time, so this can be called at startup
   * to do house-keeping to keep the logs from growing too large.
   *
   * @return {Promise<Object[]>} Resolves to an array of objects. The array is
   * sorted in time (oldest first) based on when the log file was created (the
   * log ID). The objects have said log ID in an "id" field and "lines" which
   * is a big string with all the new-line delimited logs.
   */
  public async consume(): Promise<LogEntry[]> {
    const db = this.db;
    if (!db) {
      return Promise.reject(new Error("No connected database"));
    }

    // Returns: a string representing the concatenated logs for this ID.
    // Stops adding log fragments when the size exceeds maxSize
    async function fetchLogs(id: string, maxSize: number): Promise<string> {
      const objectStore = db!
        .transaction("logs", "readonly")
        .objectStore("logs");

      return new Promise((resolve, reject) => {
        const query = objectStore
          .index("id")
          .openCursor(IDBKeyRange.only(id), "prev");
        let lines = "";
        query.onerror = (): void => {
          reject(new Error("Query failed: " + query?.error?.message));
        };
        query.onsuccess = (): void => {
          const cursor = query.result;
          if (!cursor) {
            resolve(lines);
            return; // end of results
          }
          lines = cursor.value.lines + lines;
          if (lines.length >= maxSize) {
            resolve(lines);
          } else {
            cursor.continue();
          }
        };
      });
    }

    // Returns: A sorted array of log IDs. (newest first)
    async function fetchLogIds(): Promise<string[]> {
      // To gather all the log IDs, query for all records in logslastmod.
      const o = db!
        .transaction("logslastmod", "readonly")
        .objectStore("logslastmod");
      return selectQuery<{ ts: number; id: string }>(o, undefined, (cursor) => {
        return {
          id: cursor.value.id,
          ts: cursor.value.ts,
        };
      }).then((res) => {
        // Sort IDs by timestamp (newest first)
        return res
          .sort((a, b) => {
            return b.ts - a.ts;
          })
          .map((a) => a.id);
      });
    }

    async function deleteLogs(id: number): Promise<void> {
      return new Promise<void>((resolve, reject) => {
        const txn = db!.transaction(["logs", "logslastmod"], "readwrite");
        const o = txn.objectStore("logs");
        // only load the key path, not the data which may be huge
        const query = o.index("id").openKeyCursor(IDBKeyRange.only(id));
        query.onsuccess = (): void => {
          const cursor = query.result;
          if (!cursor) {
            return;
          }
          o.delete(cursor.primaryKey);
          cursor.continue();
        };
        txn.oncomplete = (): void => {
          resolve();
        };
        txn.onerror = (): void => {
          reject(
            new Error(
              "Failed to delete logs for " + `'${id}' : ${txn?.error?.message}`,
            ),
          );
        };
        // delete last modified entries
        const lastModStore = txn.objectStore("logslastmod");
        lastModStore.delete(id);
      });
    }

    const allLogIds = await fetchLogIds();
    let removeLogIds: number[] = [];
    const logs: LogEntry[] = [];
    let size = 0;
    for (let i = 0; i < allLogIds.length; i++) {
      const lines = await fetchLogs(allLogIds[i], MAX_LOG_SIZE - size);

      // always add the log file: fetchLogs will truncate once the maxSize we give it is
      // exceeded, so we'll go over the max but only by one fragment's worth.
      logs.push({
        lines: lines,
        id: allLogIds[i],
      });
      size += lines.length;

      // If fetchLogs truncated we'll now be at or over the size limit,
      // in which case we should stop and remove the rest of the log files.
      if (size >= MAX_LOG_SIZE) {
        // the remaining log IDs should be removed. If we go out of
        // bounds this is just []
        removeLogIds = allLogIds.slice(i + 1).map((id) => parseInt(id, 10));
        break;
      }
    }
    if (removeLogIds.length > 0) {
      logger.log("Removing logs: ", removeLogIds);
      // Don't await this because it's non-fatal if we can't clean up
      // logs.
      Promise.all(removeLogIds.map(async (id) => deleteLogs(id))).then(
        () => {
          logger.log(`Removed ${removeLogIds.length} old logs.`);
        },
        (err) => {
          logger.error(err);
        },
      );
    }
    return logs;
  }

  private generateLogEntry(lines: string): LogEntry {
    return {
      id: this.id,
      lines: lines,
      index: this.index++,
    };
  }

  private generateLastModifiedTime(): { id: string; ts: number } {
    return {
      id: this.id,
      ts: Date.now(),
    };
  }
}

/**
 * Helper method to collect results from a Cursor and promiseify it.
 * @param {ObjectStore|Index} store The store to perform openCursor on.
 * @param {IDBKeyRange=} keyRange Optional key range to apply on the cursor.
 * @param {Function} resultMapper A function which is repeatedly called with a
 * Cursor.
 * Return the data you want to keep.
 * @return {Promise<T[]>} Resolves to an array of whatever you returned from
 * resultMapper.
 */
async function selectQuery<T>(
  store: IDBObjectStore,
  keyRange: IDBKeyRange | undefined,
  resultMapper: (cursor: IDBCursorWithValue) => T,
): Promise<T[]> {
  const query = store.openCursor(keyRange);
  return new Promise((resolve, reject) => {
    const results: T[] = [];
    query.onerror = (): void => {
      reject(new Error("Query failed: " + query?.error?.message));
    };
    // collect results
    query.onsuccess = (): void => {
      const cursor = query.result;
      if (!cursor) {
        resolve(results);
        return; // end of results
      }
      results.push(resultMapper(cursor));
      cursor.continue();
    };
  });
}
declare global {
  // eslint-disable-next-line no-var, camelcase
  var mx_rage_store: IndexedDBLogStore;
  // eslint-disable-next-line no-var, camelcase
  var mx_rage_logger: ConsoleLogger;
  // eslint-disable-next-line no-var, camelcase
  var mx_rage_initStoragePromise: Promise<void> | undefined;
}

/**
 * Configure rage shaking support for sending bug reports.
 * Modifies globals.
 * @param {boolean} setUpPersistence When true (default), the persistence will
 * be set up immediately for the logs.
 * @return {Promise} Resolves when set up.
 */
export async function init(): Promise<void> {
  global.mx_rage_logger = new ConsoleLogger();

  // configure loglevel based loggers:
  setLogExtension(logger, global.mx_rage_logger.log);
  // these are the child/prefixed loggers we want to capture from js-sdk
  // there doesn't seem to be an easy way to capture all children
  ["MatrixRTCSession", "MatrixRTCSessionManager"].forEach((loggerName) => {
    setLogExtension(logger.getChild(loggerName), global.mx_rage_logger.log);
  });

  // intercept console logging so that we can get matrix_sdk logs:
  // this is nasty, but no logging hooks are provided
<<<<<<< HEAD
  (
    ["trace", "debug", "info", "warn", "error"] as (
      | "trace"
      | "debug"
      | "info"
      | "warn"
      | "error"
    )[]
  ).forEach((level) => {
    if (!window.console[level]) return;
    const prefix = `${level.toUpperCase()} matrix_sdk`;
    const originalMethod = window.console[level];
    window.console[level] = (...args): void => {
      originalMethod(...args);
      if (typeof args[0] === "string" && args[0].startsWith(prefix)) {
=======
  [
    "trace" as const,
    "debug" as const,
    "info" as const,
    "warn" as const,
    "error" as const,
  ].forEach((level) => {
    const originalMethod = window.console[level];
    if (!originalMethod) return;
    const prefix = `${level.toUpperCase()} matrix_sdk`;
    window.console[level] = (...args): void => {
      originalMethod(...args);
      // args for calls from the matrix-sdk-crypto-wasm look like:
      // ["DEBUG matrix_sdk_indexeddb::crypto_store: IndexedDbCryptoStore: opening main store matrix-js-sdk::matrix-sdk-crypto\n    at /home/runner/.cargo/git/checkouts/matrix-rust-sdk-1f4927f82a3d27bb/07aa6d7/crates/matrix-sdk-indexeddb/src/crypto_store/mod.rs:267"]
      if (typeof args[0] === "string" && args[0].startsWith(prefix)) {
        // we pass all the args on to the logger in case there are more sent in future
>>>>>>> 0d45c25e
        global.mx_rage_logger.log(LogLevel[level], "matrix_sdk", ...args);
      }
    };
  });

  return tryInitStorage();
}

/**
 * Try to start up the rageshake storage for logs. If not possible (client unsupported)
 * then this no-ops.
 * @return {Promise} Resolves when complete.
 */
async function tryInitStorage(): Promise<void> {
  if (global.mx_rage_initStoragePromise) {
    return global.mx_rage_initStoragePromise;
  }

  logger.log("Configuring rageshake persistence...");

  // just *accessing* indexedDB throws an exception in firefox with
  // indexeddb disabled.
  let indexedDB;
  try {
    indexedDB = window.indexedDB;
  } catch (e) {
    logger.warn("Could not get indexDB from window.", e);
  }

  if (indexedDB) {
    global.mx_rage_store = new IndexedDBLogStore(
      indexedDB,
      global.mx_rage_logger,
    );
    global.mx_rage_initStoragePromise = global.mx_rage_store.connect();
    return global.mx_rage_initStoragePromise;
  }
  global.mx_rage_initStoragePromise = Promise.resolve();
  return global.mx_rage_initStoragePromise;
}

/**
 * Get a recent snapshot of the logs, ready for attaching to a bug report
 *
 * @return {LogEntry[]}  list of log data
 */
export async function getLogsForReport(): Promise<LogEntry[]> {
  if (!global.mx_rage_logger) {
    throw new Error("No console logger, did you forget to call init()?");
  }
  // If in incognito mode, store is null, but we still want bug report
  // sending to work going off the in-memory console logs.
  if (global.mx_rage_store) {
    // flush most recent logs
    await global.mx_rage_store.flush();
    return global.mx_rage_store.consume();
  } else {
    return [
      {
        lines: global.mx_rage_logger.peekLogs(),
        id: "-",
      },
    ];
  }
}

type StringifyReplacer = (
  this: unknown,
  key: string,
  value: unknown,
) => unknown;

// From https://developer.mozilla.org/en-US/docs/Web/JavaScript/Reference/Errors/Cyclic_object_value#circular_references
// Injects `<$ cycle-trimmed $>` wherever it cuts a cyclical object relationship
const getCircularReplacer = (): StringifyReplacer => {
  const seen = new WeakSet();
  const depthMap = new WeakMap<object, number>();
  return function (this: unknown, key: string, value: unknown): unknown {
    if (typeof value === "object" && value !== null) {
      if (seen.has(value)) {
        return "<$ cycle-trimmed $>";
      }
      seen.add(value);

      let depth = 0;
      if (this) {
        depth = depthMap.get(this) ?? 0;
      }
      depthMap.set(value, depth + 1);

      if (depth > DEPTH_LIMIT) return "<$ object-pruned $>";
    }
    return value;
  };
};

enum LogLevel {
  trace = 0,
  debug = 1,
  info = 2,
  warn = 3,
  error = 4,
  silent = 5,
}

type LogExtensionFunc = (
  level: LogLevel,
  ...rest: (Error | DOMException | object | string)[]
) => void;
type LogLevelString = keyof typeof LogLevel;

/**
 * This method borrowed from livekit (who also use loglevel and in turn essentially
 * took loglevel's example honouring log levels). Adds a loglevel logging extension
 * in the recommended way.
 */
function setLogExtension(
  _loggerToExtend: Logger,
  extension: LogExtensionFunc,
): void {
  const loggerToExtend = _loggerToExtend as unknown as loglevel.Logger;
  const originalFactory = loggerToExtend.methodFactory;

  loggerToExtend.methodFactory = function (
    methodName,
    configLevel,
    loggerName,
  ): LoggingMethod {
    const rawMethod = originalFactory(methodName, configLevel, loggerName);

    const logLevel = LogLevel[methodName as LogLevelString];
    const needLog = logLevel >= configLevel && logLevel < LogLevel.silent;

    return (...args) => {
      // we don't send the logger name to the raw method as some of them are already outputting the prefix
      rawMethod.apply(this, args);
      if (needLog) {
        // we prefix the logger name to the extension
        // this makes sure that the rageshake contains the logger name
        extension(logLevel, loggerName?.toString(), ...args);
      }
    };
  };
  loggerToExtend.setLevel(loggerToExtend.getLevel()); // Be sure to call setLevel method in order to apply plugin
}<|MERGE_RESOLUTION|>--- conflicted
+++ resolved
@@ -478,23 +478,6 @@
 
   // intercept console logging so that we can get matrix_sdk logs:
   // this is nasty, but no logging hooks are provided
-<<<<<<< HEAD
-  (
-    ["trace", "debug", "info", "warn", "error"] as (
-      | "trace"
-      | "debug"
-      | "info"
-      | "warn"
-      | "error"
-    )[]
-  ).forEach((level) => {
-    if (!window.console[level]) return;
-    const prefix = `${level.toUpperCase()} matrix_sdk`;
-    const originalMethod = window.console[level];
-    window.console[level] = (...args): void => {
-      originalMethod(...args);
-      if (typeof args[0] === "string" && args[0].startsWith(prefix)) {
-=======
   [
     "trace" as const,
     "debug" as const,
@@ -511,7 +494,6 @@
       // ["DEBUG matrix_sdk_indexeddb::crypto_store: IndexedDbCryptoStore: opening main store matrix-js-sdk::matrix-sdk-crypto\n    at /home/runner/.cargo/git/checkouts/matrix-rust-sdk-1f4927f82a3d27bb/07aa6d7/crates/matrix-sdk-indexeddb/src/crypto_store/mod.rs:267"]
       if (typeof args[0] === "string" && args[0].startsWith(prefix)) {
         // we pass all the args on to the logger in case there are more sent in future
->>>>>>> 0d45c25e
         global.mx_rage_logger.log(LogLevel[level], "matrix_sdk", ...args);
       }
     };
