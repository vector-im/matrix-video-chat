/*
Copyright 2024 New Vector Ltd.

SPDX-License-Identifier: AGPL-3.0-only
Please see LICENSE in the repository root for full details.
*/

import { logger } from "matrix-js-sdk/src/logger";
import { BehaviorSubject, type Observable } from "rxjs";
import { useObservableEagerState } from "observable-hooks";

import { PosthogAnalytics } from "../analytics/PosthogAnalytics";

export class Setting<T> {
  public constructor(
    key: string,
    public readonly defaultValue: T,
  ) {
    this.key = `matrix-setting-${key}`;

    const storedValue = localStorage.getItem(this.key);
    let initialValue = defaultValue;
    if (storedValue !== null) {
      try {
        initialValue = JSON.parse(storedValue);
      } catch (e) {
        logger.warn(
          `Invalid value stored for setting ${key}: ${storedValue}.`,
          e,
        );
      }
    }

    this._value = new BehaviorSubject(initialValue);
    this.value = this._value;
  }

  private readonly key: string;

  private readonly _value: BehaviorSubject<T>;
  public readonly value: Observable<T>;

  public readonly setValue = (value: T): void => {
    this._value.next(value);
    localStorage.setItem(this.key, JSON.stringify(value));
  };
}

/**
 * React hook that returns a settings's current value and a setter.
 */
export function useSetting<T>(setting: Setting<T>): [T, (value: T) => void] {
  return [useObservableEagerState(setting.value), setting.setValue];
}

// null = undecided
export const optInAnalytics = new Setting<boolean | null>(
  "opt-in-analytics",
  null,
);
// TODO: This setting can be disabled. Work out an approach to disableable
// settings thats works for Observables in addition to React.
export const useOptInAnalytics = (): [
  boolean | null,
  ((value: boolean | null) => void) | null,
] => {
  const setting = useSetting(optInAnalytics);
  return PosthogAnalytics.instance.isEnabled() ? setting : [false, null];
};

export const developerSettingsTab = new Setting(
  "developer-settings-tab",
  false,
);

export const duplicateTiles = new Setting("duplicate-tiles", 0);

<<<<<<< HEAD
export const showNonMemberTiles = new Setting<boolean>(
  "show-non-member-tiles",
  false,
);
=======
export const debugTileLayout = new Setting("debug-tile-layout", false);
>>>>>>> b834d8f6

export const audioInput = new Setting<string | undefined>(
  "audio-input",
  undefined,
);
export const audioOutput = new Setting<string | undefined>(
  "audio-output",
  undefined,
);
export const videoInput = new Setting<string | undefined>(
  "video-input",
  undefined,
);

export const showHandRaisedTimer = new Setting<boolean>(
  "hand-raised-show-timer",
  false,
);

export const showReactions = new Setting<boolean>("reactions-show", true);

export const playReactionsSound = new Setting<boolean>(
  "reactions-play-sound",
  true,
);

export const soundEffectVolumeSetting = new Setting<number>(
  "sound-effect-volume",
  0.5,
);

export const alwaysShowSelf = new Setting<boolean>("always-show-self", true);<|MERGE_RESOLUTION|>--- conflicted
+++ resolved
@@ -75,14 +75,11 @@
 
 export const duplicateTiles = new Setting("duplicate-tiles", 0);
 
-<<<<<<< HEAD
 export const showNonMemberTiles = new Setting<boolean>(
   "show-non-member-tiles",
   false,
 );
-=======
 export const debugTileLayout = new Setting("debug-tile-layout", false);
->>>>>>> b834d8f6
 
 export const audioInput = new Setting<string | undefined>(
   "audio-input",
