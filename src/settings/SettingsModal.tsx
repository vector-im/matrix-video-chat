--- conflicted
+++ resolved
@@ -5,24 +5,15 @@
 Please see LICENSE in the repository root for full details.
 */
 
-<<<<<<< HEAD
 import {
-  ChangeEvent,
-  FC,
-  ReactNode,
-  useCallback,
+  type FC,
+  type ReactNode,
   useEffect,
   useState,
 } from "react";
-import { Trans, useTranslation } from "react-i18next";
-import { MatrixClient } from "matrix-js-sdk/src/matrix";
-import { Root as Form, Separator, Text } from "@vector-im/compound-web";
-=======
-import { type FC, useState } from "react";
 import { useTranslation } from "react-i18next";
 import { type MatrixClient } from "matrix-js-sdk/src/matrix";
-import { Root as Form } from "@vector-im/compound-web";
->>>>>>> b834d8f6
+import { Root as Form, Separator } from "@vector-im/compound-web";
 
 import { Modal } from "../Modal";
 import styles from "./SettingsModal.module.css";
@@ -36,25 +27,17 @@
 import { widget } from "../widget";
 import {
   useSetting,
-<<<<<<< HEAD
   developerSettingsTab as developerSettingsTabSetting,
-  duplicateTiles as duplicateTilesSetting,
   backgroundBlur as backgroundBlurSetting,
-  useOptInAnalytics,
-=======
->>>>>>> b834d8f6
   soundEffectVolumeSetting,
-  developerSettingsTab,
 } from "./settings";
 import { isFirefox } from "../Platform";
 import { PreferencesSettingsTab } from "./PreferencesSettingsTab";
 import { Slider } from "../Slider";
 import { DeviceSelection } from "./DeviceSelection";
-<<<<<<< HEAD
 import { useTrackProcessor } from "../livekit/TrackProcessorContext";
-=======
 import { DeveloperSettingsTab } from "./DeveloperSettingsTab";
->>>>>>> b834d8f6
+import { FieldRow, InputField } from "../input/Input";
 
 type SettingsTab =
   | "audio"
@@ -85,13 +68,6 @@
   roomId,
 }) => {
   const { t } = useTranslation();
-
-<<<<<<< HEAD
-  const [optInAnalytics, setOptInAnalytics] = useOptInAnalytics();
-  const [developerSettingsTab, setDeveloperSettingsTab] = useSetting(
-    developerSettingsTabSetting,
-  );
-  const [duplicateTiles, setDuplicateTiles] = useSetting(duplicateTilesSetting);
 
   // Generate a `Checkbox` input to turn blur on or off.
   const BlurCheckbox: React.FC = (): ReactNode => {
@@ -121,25 +97,12 @@
     );
   };
 
-  const optInDescription = (
-    <Text size="sm">
-      <Trans i18nKey="settings.opt_in_description">
-        <AnalyticsNotice />
-        <br />
-        You may withdraw consent by unchecking this box. If you are currently in
-        a call, this setting will take effect at the end of the call.
-      </Trans>
-    </Text>
-  );
-
-=======
->>>>>>> b834d8f6
   const devices = useMediaDevices();
   useMediaDeviceNames(devices, open);
   const [soundVolume, setSoundVolume] = useSetting(soundEffectVolumeSetting);
   const [soundVolumeRaw, setSoundVolumeRaw] = useState(soundVolume);
 
-  const [showDeveloperSettingsTab] = useSetting(developerSettingsTab);
+  const [showDeveloperSettingsTab] = useSetting(developerSettingsTabSetting);
 
   const audioTab: Tab<SettingsTab> = {
     key: "audio",
