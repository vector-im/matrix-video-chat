/*
Copyright 2022-2024 New Vector Ltd.

SPDX-License-Identifier: AGPL-3.0-only
Please see LICENSE in the repository root for full details.
*/

import { type FC, type ReactNode, useEffect, useState } from "react";
import { useTranslation } from "react-i18next";
import { type MatrixClient } from "matrix-js-sdk/src/matrix";
import { Root as Form, Separator } from "@vector-im/compound-web";

import { Modal } from "../Modal";
import styles from "./SettingsModal.module.css";
import { type Tab, TabContainer } from "../tabs/Tabs";
import { ProfileSettingsTab } from "./ProfileSettingsTab";
import { FeedbackSettingsTab } from "./FeedbackSettingsTab";
import {
  useMediaDevices,
  useMediaDeviceNames,
} from "../livekit/MediaDevicesContext";
import { widget } from "../widget";
import {
  useSetting,
<<<<<<< HEAD
  developerSettingsTab,
  backgroundBlur as backgroundBlurSetting,
  soundEffectVolumeSetting,
=======
  soundEffectVolumeSetting,
  developerMode,
>>>>>>> 1cbb6dff
} from "./settings";
import { isFirefox } from "../Platform";
import { PreferencesSettingsTab } from "./PreferencesSettingsTab";
import { Slider } from "../Slider";
import { DeviceSelection } from "./DeviceSelection";
import { useTrackProcessor } from "../livekit/TrackProcessorContext";
import { DeveloperSettingsTab } from "./DeveloperSettingsTab";
import { FieldRow, InputField } from "../input/Input";

type SettingsTab =
  | "audio"
  | "video"
  | "profile"
  | "preferences"
  | "feedback"
  | "more"
  | "developer";

interface Props {
  open: boolean;
  onDismiss: () => void;
  tab: SettingsTab;
  onTabChange: (tab: SettingsTab) => void;
  client: MatrixClient;
  roomId?: string;
}

export const defaultSettingsTab: SettingsTab = "audio";

export const SettingsModal: FC<Props> = ({
  open,
  onDismiss,
  tab,
  onTabChange,
  client,
  roomId,
}) => {
  const { t } = useTranslation();

  // Generate a `Checkbox` input to turn blur on or off.
  const BlurCheckbox: React.FC = (): ReactNode => {
    const { supported, checkSupported } = useTrackProcessor() || {};
    useEffect(() => checkSupported?.(), [checkSupported]);

    const [blurActive, setBlurActive] = useSetting(backgroundBlurSetting);

    return (
      <>
        <h4>{t("settings.background_blur_header")}</h4>

        <FieldRow>
          <InputField
            id="activateBackgroundBlur"
            label={t("settings.background_blur_label")}
            description={
              supported ? "" : t("settings.blur_not_supported_by_browser")
            }
            type="checkbox"
            checked={!!blurActive}
            onChange={(b): void => setBlurActive(b.target.checked)}
            disabled={!supported}
          />
        </FieldRow>
      </>
    );
  };

  const devices = useMediaDevices();
  useMediaDeviceNames(devices, open);
  const [soundVolume, setSoundVolume] = useSetting(soundEffectVolumeSetting);
  const [soundVolumeRaw, setSoundVolumeRaw] = useState(soundVolume);

  const [showDeveloperSettingsTab] = useSetting(developerMode);

  const audioTab: Tab<SettingsTab> = {
    key: "audio",
    name: t("common.audio"),
    content: (
      <>
        <Form>
          <DeviceSelection
            devices={devices.audioInput}
            caption={t("common.microphone")}
          />
          {!isFirefox() && (
            <DeviceSelection
              devices={devices.audioOutput}
              caption={t("settings.speaker_device_selection_label")}
            />
          )}
          <div className={styles.volumeSlider}>
            <label>{t("settings.audio_tab.effect_volume_label")}</label>
            <p>{t("settings.audio_tab.effect_volume_description")}</p>
            <Slider
              label={t("video_tile.volume")}
              value={soundVolumeRaw}
              onValueChange={setSoundVolumeRaw}
              onValueCommit={setSoundVolume}
              min={0}
              max={1}
              step={0.01}
            />
          </div>
        </Form>
      </>
    ),
  };

  const videoTab: Tab<SettingsTab> = {
    key: "video",
    name: t("common.video"),
    content: (
      <>
        <Form>
          <DeviceSelection
            devices={devices.videoInput}
            caption={t("common.camera")}
          />
        </Form>
        <Separator />
        <BlurCheckbox />
      </>
    ),
  };

  const preferencesTab: Tab<SettingsTab> = {
    key: "preferences",
    name: t("common.preferences"),
    content: <PreferencesSettingsTab />,
  };

  const profileTab: Tab<SettingsTab> = {
    key: "profile",
    name: t("common.profile"),
    content: <ProfileSettingsTab client={client} />,
  };

  const feedbackTab: Tab<SettingsTab> = {
    key: "feedback",
    name: t("settings.feedback_tab_title"),
    content: <FeedbackSettingsTab roomId={roomId} />,
  };

  const developerTab: Tab<SettingsTab> = {
    key: "developer",
    name: t("settings.developer_tab_title"),
    content: <DeveloperSettingsTab client={client} />,
  };

  const tabs = [audioTab, videoTab];
  if (widget === null) tabs.push(profileTab);
  tabs.push(preferencesTab, feedbackTab);
  if (showDeveloperSettingsTab) tabs.push(developerTab);

  return (
    <Modal
      title={t("common.settings")}
      className={styles.settingsModal}
      open={open}
      onDismiss={onDismiss}
      tabbed
    >
      <TabContainer
        label={t("common.settings")}
        tab={tab}
        onTabChange={onTabChange}
        tabs={tabs}
      />
    </Modal>
  );
};<|MERGE_RESOLUTION|>--- conflicted
+++ resolved
@@ -22,14 +22,9 @@
 import { widget } from "../widget";
 import {
   useSetting,
-<<<<<<< HEAD
-  developerSettingsTab,
+  soundEffectVolumeSetting,
   backgroundBlur as backgroundBlurSetting,
-  soundEffectVolumeSetting,
-=======
-  soundEffectVolumeSetting,
   developerMode,
->>>>>>> 1cbb6dff
 } from "./settings";
 import { isFirefox } from "../Platform";
 import { PreferencesSettingsTab } from "./PreferencesSettingsTab";
