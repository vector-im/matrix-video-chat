--- conflicted
+++ resolved
@@ -5,13 +5,8 @@
 Please see LICENSE in the repository root for full details.
 */
 
-<<<<<<< HEAD
-import { FC } from "react";
+import { FC, useState } from "react";
 import { useTranslation } from "react-i18next";
-=======
-import { ChangeEvent, FC, useCallback, useState } from "react";
-import { Trans, useTranslation } from "react-i18next";
->>>>>>> d698705f
 import { MatrixClient } from "matrix-js-sdk/src/matrix";
 import { Root as Form } from "@vector-im/compound-web";
 
