--- conflicted
+++ resolved
@@ -22,13 +22,6 @@
 import { widget } from "../widget";
 import {
   useSetting,
-<<<<<<< HEAD
-  developerSettingsTab as developerSettingsTabSetting,
-  duplicateTiles as duplicateTilesSetting,
-  showNonMemberTiles as showNonMemberTilesSetting,
-  useOptInAnalytics,
-=======
->>>>>>> b834d8f6
   soundEffectVolumeSetting,
   developerSettingsTab,
 } from "./settings";
@@ -68,30 +61,6 @@
 }) => {
   const { t } = useTranslation();
 
-<<<<<<< HEAD
-  const [optInAnalytics, setOptInAnalytics] = useOptInAnalytics();
-  const [developerSettingsTab, setDeveloperSettingsTab] = useSetting(
-    developerSettingsTabSetting,
-  );
-  const [duplicateTiles, setDuplicateTiles] = useSetting(duplicateTilesSetting);
-
-  const [showNonMemberTiles, setShowNonMemberTiles] = useSetting(
-    showNonMemberTilesSetting,
-  );
-
-  const optInDescription = (
-    <Text size="sm">
-      <Trans i18nKey="settings.opt_in_description">
-        <AnalyticsNotice />
-        <br />
-        You may withdraw consent by unchecking this box. If you are currently in
-        a call, this setting will take effect at the end of the call.
-      </Trans>
-    </Text>
-  );
-
-=======
->>>>>>> b834d8f6
   const devices = useMediaDevices();
   useMediaDeviceNames(devices, open);
   const [soundVolume, setSoundVolume] = useSetting(soundEffectVolumeSetting);
@@ -167,73 +136,7 @@
   const developerTab: Tab<SettingsTab> = {
     key: "developer",
     name: t("settings.developer_tab_title"),
-<<<<<<< HEAD
-    content: (
-      <>
-        <p>
-          {t("developer_mode.hostname", {
-            hostname: window.location.hostname || "unknown",
-          })}
-        </p>
-        <p>
-          {t("version", {
-            productName: import.meta.env.VITE_PRODUCT_NAME || "Element Call",
-            version: import.meta.env.VITE_APP_VERSION || "dev",
-          })}
-        </p>
-        <p>
-          {t("developer_mode.crypto_version", {
-            version: client.getCrypto()?.getVersion() || "unknown",
-          })}
-        </p>
-        <p>
-          {t("developer_mode.matrix_id", {
-            id: client.getUserId() || "unknown",
-          })}
-        </p>
-        <p>
-          {t("developer_mode.device_id", {
-            id: client.getDeviceId() || "unknown",
-          })}
-        </p>
-        <FieldRow>
-          <InputField
-            id="duplicateTiles"
-            type="number"
-            label={t("developer_mode.duplicate_tiles_label")}
-            value={duplicateTiles.toString()}
-            min={0}
-            onChange={useCallback(
-              (event: ChangeEvent<HTMLInputElement>): void => {
-                const value = event.target.valueAsNumber;
-                if (value < 0) {
-                  return;
-                }
-                setDuplicateTiles(Number.isNaN(value) ? 0 : value);
-              },
-              [setDuplicateTiles],
-            )}
-          />
-        </FieldRow>
-        <FieldRow>
-          <InputField
-            id="showNonMemberTiles"
-            type="checkbox"
-            label={t("developer_mode.show_non_member_tiles")}
-            checked={!!showNonMemberTiles}
-            onChange={useCallback(
-              (event: ChangeEvent<HTMLInputElement>): void => {
-                setShowNonMemberTiles(event.target.checked);
-              },
-              [setShowNonMemberTiles],
-            )}
-          />
-        </FieldRow>
-      </>
-    ),
-=======
     content: <DeveloperSettingsTab client={client} />,
->>>>>>> b834d8f6
   };
 
   const tabs = [audioTab, videoTab];
