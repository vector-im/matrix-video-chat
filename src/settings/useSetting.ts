/*
Copyright 2022 New Vector Ltd

Licensed under the Apache License, Version 2.0 (the "License");
you may not use this file except in compliance with the License.
You may obtain a copy of the License at

    http://www.apache.org/licenses/LICENSE-2.0

Unless required by applicable law or agreed to in writing, software
distributed under the License is distributed on an "AS IS" BASIS,
WITHOUT WARRANTIES OR CONDITIONS OF ANY KIND, either express or implied.
See the License for the specific language governing permissions and
limitations under the License.
*/

import { EventEmitter } from "events";
import { useMemo, useState, useEffect, useCallback } from "react";

import { PosthogAnalytics } from "../analytics/PosthogAnalytics";

type Setting<T> = [T, (value: T) => void];
type DisableableSetting<T> = [T, ((value: T) => void) | null];

// Bus to notify other useSetting consumers when a setting is changed
export const settingsBus = new EventEmitter();

const getSettingKey = (name: string): string => {
  return `matrix-setting-${name}`;
};
// Like useState, but reads from and persists the value to localStorage
const useSetting = <T>(name: string, defaultValue: T): Setting<T> => {
  const key = useMemo(() => getSettingKey(name), [name]);

  const [value, setValue] = useState<T>(() => {
    const item = localStorage.getItem(key);
    return item == null ? defaultValue : JSON.parse(item);
  });

  useEffect(() => {
    settingsBus.on(name, setValue);
    return () => {
      settingsBus.off(name, setValue);
    };
  }, [name, setValue]);

  return [
    value,
    useCallback(
      (newValue: T) => {
        setValue(newValue);
        localStorage.setItem(key, JSON.stringify(newValue));
        settingsBus.emit(name, newValue);
      },
      [name, key, setValue]
    ),
  ];
};

export const getSetting = <T>(name: string, defaultValue: T): T => {
  const item = localStorage.getItem(getSettingKey(name));
  return item === null ? defaultValue : JSON.parse(item);
};

export const setSetting = <T>(name: string, newValue: T) => {
  localStorage.setItem(getSettingKey(name), JSON.stringify(newValue));
  settingsBus.emit(name, newValue);
};

const canEnableSpatialAudio = () => {
  const { userAgent } = navigator;
  // Spatial audio means routing audio through audio contexts. On Chrome,
  // this bypasses the AEC processor and so breaks echo cancellation.
  // We only allow spatial audio to be enabled on Firefox which we know
  // passes audio context audio through the AEC algorithm.
  // https://bugs.chromium.org/p/chromium/issues/detail?id=687574 is the
  // chrome bug for this: once this is fixed and the updated version is deployed
  // widely enough, we can allow spatial audio everywhere. It's currently in a
  // chrome flag, so we could enable this in Electron if we enabled the chrome flag
  // in the Electron wrapper.
  return userAgent.includes("Firefox");
};

export const useSpatialAudio = (): DisableableSetting<boolean> => {
  const settingVal = useSetting("spatial-audio", false);
  if (canEnableSpatialAudio()) return settingVal;

  return [false, null];
};

export const useShowInspector = () => useSetting("show-inspector", false);
<<<<<<< HEAD
export const useOptInAnalytics = () => useSetting("opt-in-analytics", false);
export const useKeyboardShortcuts = () =>
  useSetting("keyboard-shortcuts", true);
export const useDefaultDevices = () =>
  useSetting("defaultDevices", {
    audioinput: "",
    videoinput: "",
    audiooutput: "",
  });
=======

// null = undecided
export const useOptInAnalytics = (): DisableableSetting<boolean | null> => {
  const settingVal = useSetting<boolean | null>("opt-in-analytics", null);
  if (PosthogAnalytics.instance.isEnabled()) return settingVal;

  return [false, null];
};

export const useDeveloperSettingsTab = () =>
  useSetting("developer-settings-tab", false);
>>>>>>> 20c9c092
<|MERGE_RESOLUTION|>--- conflicted
+++ resolved
@@ -89,17 +89,6 @@
 };
 
 export const useShowInspector = () => useSetting("show-inspector", false);
-<<<<<<< HEAD
-export const useOptInAnalytics = () => useSetting("opt-in-analytics", false);
-export const useKeyboardShortcuts = () =>
-  useSetting("keyboard-shortcuts", true);
-export const useDefaultDevices = () =>
-  useSetting("defaultDevices", {
-    audioinput: "",
-    videoinput: "",
-    audiooutput: "",
-  });
-=======
 
 // null = undecided
 export const useOptInAnalytics = (): DisableableSetting<boolean | null> => {
@@ -111,4 +100,10 @@
 
 export const useDeveloperSettingsTab = () =>
   useSetting("developer-settings-tab", false);
->>>>>>> 20c9c092
+
+export const useDefaultDevices = () =>
+  useSetting("defaultDevices", {
+    audioinput: "",
+    videoinput: "",
+    audiooutput: "",
+  });