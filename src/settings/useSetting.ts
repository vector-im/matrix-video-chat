/*
Copyright 2022 - 2023 New Vector Ltd

Licensed under the Apache License, Version 2.0 (the "License");
you may not use this file except in compliance with the License.
You may obtain a copy of the License at

    http://www.apache.org/licenses/LICENSE-2.0

Unless required by applicable law or agreed to in writing, software
distributed under the License is distributed on an "AS IS" BASIS,
WITHOUT WARRANTIES OR CONDITIONS OF ANY KIND, either express or implied.
See the License for the specific language governing permissions and
limitations under the License.
*/

import { useCallback, useMemo } from "react";
import { isE2EESupported } from "livekit-client";

import { PosthogAnalytics } from "../analytics/PosthogAnalytics";
import {
  getLocalStorageItem,
  setLocalStorageItem,
  useLocalStorage,
} from "../useLocalStorage";

type Setting<T> = [T, (value: T) => void];
type DisableableSetting<T> = [T, ((value: T) => void) | null];

export const getSettingKey = (name: string): string => {
  return `matrix-setting-${name}`;
};
// Like useState, but reads from and persists the value to localStorage
export const useSetting = <T>(name: string, defaultValue: T): Setting<T> => {
  const key = useMemo(() => getSettingKey(name), [name]);

  const [item, setItem] = useLocalStorage(key);

  const value = useMemo(
    () => (item == null ? defaultValue : JSON.parse(item)),
    [item, defaultValue]
  );
  const setValue = useCallback(
    (value: T) => {
      setItem(JSON.stringify(value));
    },
    [setItem]
  );

  return [value, setValue];
};

export const getSetting = <T>(name: string, defaultValue: T): T => {
  const item = getLocalStorageItem(getSettingKey(name));
  return item === null ? defaultValue : JSON.parse(item);
};

export const setSetting = <T>(name: string, newValue: T): void =>
  setLocalStorageItem(getSettingKey(name), JSON.stringify(newValue));

export const isFirefox = (): boolean => {
  const { userAgent } = navigator;
  return userAgent.includes("Firefox");
};

const canEnableSpatialAudio = (): boolean => {
  // Spatial audio means routing audio through audio contexts. On Chrome,
  // this bypasses the AEC processor and so breaks echo cancellation.
  // We only allow spatial audio to be enabled on Firefox which we know
  // passes audio context audio through the AEC algorithm.
  // https://bugs.chromium.org/p/chromium/issues/detail?id=687574 is the
  // chrome bug for this: once this is fixed and the updated version is deployed
  // widely enough, we can allow spatial audio everywhere. It's currently in a
  // chrome flag, so we could enable this in Electron if we enabled the chrome flag
  // in the Electron wrapper.
  return isFirefox();
};

export const useSpatialAudio = (): DisableableSetting<boolean> => {
  const settingVal = useSetting("spatial-audio", false);
  if (canEnableSpatialAudio()) return settingVal;

  return [false, null];
};

<<<<<<< HEAD
export const useShowInspector = (): Setting<boolean> =>
  useSetting("show-inspector", false);

=======
>>>>>>> 17be0578
// null = undecided
export const useOptInAnalytics = (): DisableableSetting<boolean | null> => {
  const settingVal = useSetting<boolean | null>("opt-in-analytics", null);
  if (PosthogAnalytics.instance.isEnabled()) return settingVal;

  return [false, null];
};

export const useEnableE2EE = (): DisableableSetting<boolean | null> => {
  const settingVal = useSetting<boolean | null>(
    "enable-end-to-end-encryption",
    true
  );
  if (isE2EESupported()) return settingVal;

  return [false, null];
};

export const useDeveloperSettingsTab = (): Setting<boolean> =>
  useSetting("developer-settings-tab", false);

export const useShowConnectionStats = (): Setting<boolean> =>
  useSetting("show-connection-stats", false);

export const useAudioInput = (): Setting<string | undefined> =>
  useSetting<string | undefined>("audio-input", undefined);
export const useAudioOutput = (): Setting<string | undefined> =>
  useSetting<string | undefined>("audio-output", undefined);
export const useVideoInput = (): Setting<string | undefined> =>
  useSetting<string | undefined>("video-input", undefined);<|MERGE_RESOLUTION|>--- conflicted
+++ resolved
@@ -83,12 +83,6 @@
   return [false, null];
 };
 
-<<<<<<< HEAD
-export const useShowInspector = (): Setting<boolean> =>
-  useSetting("show-inspector", false);
-
-=======
->>>>>>> 17be0578
 // null = undecided
 export const useOptInAnalytics = (): DisableableSetting<boolean | null> => {
   const settingVal = useSetting<boolean | null>("opt-in-analytics", null);
