--- conflicted
+++ resolved
@@ -5,14 +5,6 @@
 Please see LICENSE in the repository root for full details.
 */
 
-<<<<<<< HEAD
-import { useMemo, FC, CSSProperties, useState, useEffect } from "react";
-import {
-  Avatar as CompoundAvatar,
-  InlineSpinner,
-} from "@vector-im/compound-web";
-import { MatrixClient } from "matrix-js-sdk/src/client";
-=======
 import {
   useMemo,
   type FC,
@@ -20,9 +12,8 @@
   useState,
   useEffect,
 } from "react";
-import { Avatar as CompoundAvatar } from "@vector-im/compound-web";
+import { Avatar as CompoundAvatar, InlineSpinner } from "@vector-im/compound-web";
 import { type MatrixClient } from "matrix-js-sdk/src/client";
->>>>>>> b834d8f6
 
 import styles from "./Avatar.module.css";
 import { useClientState } from "./ClientContext";
