--- conflicted
+++ resolved
@@ -69,15 +69,12 @@
 } from "./MediaViewModel";
 import { accumulate, finalizeValue } from "../utils/observable";
 import { ObservableScope } from "./ObservableScope";
-<<<<<<< HEAD
 import {
   duplicateTiles,
   playReactionsSound,
   showReactions,
+  showNonMemberTiles,
 } from "../settings/settings";
-=======
-import { duplicateTiles, showNonMemberTiles } from "../settings/settings";
->>>>>>> e4bd9d7c
 import { isFirefox } from "../Platform";
 import { setPipEnabled } from "../controls";
 import {
@@ -91,15 +88,12 @@
 import { pipLayout } from "./PipLayout";
 import { type EncryptionSystem } from "../e2ee/sharedKeyManagement";
 import { observeSpeaker } from "./observeSpeaker";
-<<<<<<< HEAD
 import {
   type RaisedHandInfo,
   type ReactionInfo,
   type ReactionOption,
 } from "../reactions";
-=======
 import { shallowEquals } from "../utils/array";
->>>>>>> e4bd9d7c
 
 // How long we wait after a focus switch before showing the real participant
 // list again
@@ -608,6 +602,8 @@
                             participant,
                             this.encryptionSystem,
                             this.livekitRoom,
+                            of(null),
+                            of(null),
                           ),
                       ];
                     }
