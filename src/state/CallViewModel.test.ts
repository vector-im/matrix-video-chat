--- conflicted
+++ resolved
@@ -43,7 +43,6 @@
   ECConnectionState,
 } from "../livekit/useECConnectionState";
 import { E2eeType } from "../e2ee/e2eeType";
-import { showNonMemberTiles } from "../settings/settings";
 
 vi.mock("@livekit/components-core");
 
@@ -637,52 +636,6 @@
   });
 });
 
-<<<<<<< HEAD
-test("shows participants without MatrixRTCSession when enabled in settings", () => {
-  // enable the setting:
-  showNonMemberTiles.setValue(true);
-  withTestScheduler(({ hot, expectObservable }) => {
-    const scenarioInputMarbles = " abc";
-    const expectedLayoutMarbles = "abc";
-
-    withCallViewModel(
-      hot(scenarioInputMarbles, {
-        a: [],
-        b: [aliceParticipant],
-        c: [aliceParticipant, bobParticipant],
-      }),
-      of([]),
-      of(ConnectionState.Connected),
-      new Map(),
-      (vm) => {
-        vm.setGridMode("grid");
-        expectObservable(summarizeLayout(vm.layout)).toBe(
-          expectedLayoutMarbles,
-          {
-            a: {
-              type: "grid",
-              spotlight: undefined,
-              grid: ["local:0"],
-            },
-            b: {
-              type: "one-on-one",
-              local: "local:0",
-              remote: `${aliceId}:0`,
-            },
-            c: {
-              type: "grid",
-              spotlight: undefined,
-              grid: ["local:0", `${aliceId}:0`, `${bobId}:0`],
-            },
-          },
-        );
-      },
-    );
-  });
-});
-
-=======
->>>>>>> 43c81a27
 it("should show at least one tile per MatrixRTCSession", () => {
   withTestScheduler(({ hot, expectObservable }) => {
     // iterate through some combinations of MatrixRTC memberships
