/*
Copyright 2024 New Vector Ltd.

SPDX-License-Identifier: AGPL-3.0-only
Please see LICENSE in the repository root for full details.
*/

import { test, vi, onTestFinished, it } from "vitest";
import {
  BehaviorSubject,
  combineLatest,
  debounceTime,
  distinctUntilChanged,
  map,
  type Observable,
  of,
  switchMap,
} from "rxjs";
import { type MatrixClient } from "matrix-js-sdk/src/matrix";
import {
  ConnectionState,
  type LocalParticipant,
  type Participant,
  ParticipantEvent,
  type RemoteParticipant,
} from "livekit-client";
import * as ComponentsCore from "@livekit/components-core";
import { isEqual } from "lodash-es";
import {
  type CallMembership,
  type MatrixRTCSession,
} from "matrix-js-sdk/src/matrixrtc";

import { CallViewModel, type Layout } from "./CallViewModel";
import {
  mockLivekitRoom,
  mockLocalParticipant,
  mockMatrixRoom,
  mockMatrixRoomMember,
  mockRemoteParticipant,
  withTestScheduler,
  mockRtcMembership,
  MockRTCSession,
} from "../utils/test";
import {
  ECAddonConnectionState,
  type ECConnectionState,
} from "../livekit/useECConnectionState";
import { E2eeType } from "../e2ee/e2eeType";
import type { RaisedHandInfo } from "../reactions";
import { showNonMemberTiles } from "../settings/settings";

vi.mock("@livekit/components-core");

const localRtcMember = mockRtcMembership("@carol:example.org", "CCCC");
const aliceRtcMember = mockRtcMembership("@alice:example.org", "AAAA");
const bobRtcMember = mockRtcMembership("@bob:example.org", "BBBB");
const daveRtcMember = mockRtcMembership("@dave:example.org", "DDDD");

const alice = mockMatrixRoomMember(aliceRtcMember);
const bob = mockMatrixRoomMember(bobRtcMember);
const carol = mockMatrixRoomMember(localRtcMember);
const dave = mockMatrixRoomMember(daveRtcMember);

const aliceId = `${alice.userId}:${aliceRtcMember.deviceId}`;
const bobId = `${bob.userId}:${bobRtcMember.deviceId}`;
const daveId = `${dave.userId}:${daveRtcMember.deviceId}`;

const localParticipant = mockLocalParticipant({ identity: "" });
const aliceParticipant = mockRemoteParticipant({ identity: aliceId });
const aliceSharingScreen = mockRemoteParticipant({
  identity: aliceId,
  isScreenShareEnabled: true,
});
const bobParticipant = mockRemoteParticipant({ identity: bobId });
const bobSharingScreen = mockRemoteParticipant({
  identity: bobId,
  isScreenShareEnabled: true,
});
const daveParticipant = mockRemoteParticipant({ identity: daveId });

const roomMembers = new Map(
  [alice, bob, carol, dave].map((p) => [p.userId, p]),
);

export interface GridLayoutSummary {
  type: "grid";
  spotlight?: string[];
  grid: string[];
}

export interface SpotlightLandscapeLayoutSummary {
  type: "spotlight-landscape";
  spotlight: string[];
  grid: string[];
}

export interface SpotlightPortraitLayoutSummary {
  type: "spotlight-portrait";
  spotlight: string[];
  grid: string[];
}

export interface SpotlightExpandedLayoutSummary {
  type: "spotlight-expanded";
  spotlight: string[];
  pip?: string;
}

export interface OneOnOneLayoutSummary {
  type: "one-on-one";
  local: string;
  remote: string;
}

export interface PipLayoutSummary {
  type: "pip";
  spotlight: string[];
}

export type LayoutSummary =
  | GridLayoutSummary
  | SpotlightLandscapeLayoutSummary
  | SpotlightPortraitLayoutSummary
  | SpotlightExpandedLayoutSummary
  | OneOnOneLayoutSummary
  | PipLayoutSummary;

function summarizeLayout$(l$: Observable<Layout>): Observable<LayoutSummary> {
  return l$.pipe(
    switchMap((l) => {
      switch (l.type) {
        case "grid":
          return combineLatest(
            [
              l.spotlight?.media$ ?? of(undefined),
              ...l.grid.map((vm) => vm.media$),
            ],
            (spotlight, ...grid) => ({
              type: l.type,
              spotlight: spotlight?.map((vm) => vm.id),
              grid: grid.map((vm) => vm.id),
            }),
          );
        case "spotlight-landscape":
        case "spotlight-portrait":
          return combineLatest(
            [l.spotlight.media$, ...l.grid.map((vm) => vm.media$)],
            (spotlight, ...grid) => ({
              type: l.type,
              spotlight: spotlight.map((vm) => vm.id),
              grid: grid.map((vm) => vm.id),
            }),
          );
        case "spotlight-expanded":
          return combineLatest(
            [l.spotlight.media$, l.pip?.media$ ?? of(undefined)],
            (spotlight, pip) => ({
              type: l.type,
              spotlight: spotlight.map((vm) => vm.id),
              pip: pip?.id,
            }),
          );
        case "one-on-one":
          return combineLatest(
            [l.local.media$, l.remote.media$],
            (local, remote) => ({
              type: l.type,
              local: local.id,
              remote: remote.id,
            }),
          );
        case "pip":
          return l.spotlight.media$.pipe(
            map((spotlight) => ({
              type: l.type,
              spotlight: spotlight.map((vm) => vm.id),
            })),
          );
      }
    }),
    // Sometimes there can be multiple (synchronous) updates per frame. We only
    // care about the most recent value for each time step, so discard these
    // extra values.
    debounceTime(0),
    distinctUntilChanged(isEqual),
  );
}

function withCallViewModel(
  remoteParticipants$: Observable<RemoteParticipant[]>,
  rtcMembers$: Observable<Partial<CallMembership>[]>,
  connectionState$: Observable<ECConnectionState>,
  speaking: Map<Participant, Observable<boolean>>,
  continuation: (
    vm: CallViewModel,
    subjects: { raisedHands: BehaviorSubject<Record<string, RaisedHandInfo>> },
  ) => void,
): void {
  const room = mockMatrixRoom({
    client: {
      getUserId: () => localRtcMember.sender,
      getDeviceId: () => localRtcMember.deviceId,
    } as Partial<MatrixClient> as MatrixClient,
    getMember: (userId) => roomMembers.get(userId) ?? null,
  });
  const rtcSession = new MockRTCSession(
    room,
    localRtcMember,
    [],
  ).withMemberships(rtcMembers$);
  const participantsSpy = vi
    .spyOn(ComponentsCore, "connectedParticipantsObserver")
    .mockReturnValue(remoteParticipants$);
  const mediaSpy = vi
    .spyOn(ComponentsCore, "observeParticipantMedia")
    .mockImplementation((p) =>
      of({ participant: p } as Partial<
        ComponentsCore.ParticipantMedia<LocalParticipant>
      > as ComponentsCore.ParticipantMedia<LocalParticipant>),
    );
  const eventsSpy = vi
    .spyOn(ComponentsCore, "observeParticipantEvents")
    .mockImplementation((p, ...eventTypes) => {
      if (eventTypes.includes(ParticipantEvent.IsSpeakingChanged)) {
        return (speaking.get(p) ?? of(false)).pipe(
          map((s) => ({ ...p, isSpeaking: s }) as Participant),
        );
      } else {
        return of(p);
      }
    });

  const roomEventSelectorSpy = vi
    .spyOn(ComponentsCore, "roomEventSelector")
    .mockImplementation((room, eventType) => of());

  const liveKitRoom = mockLivekitRoom(
    { localParticipant },
    { remoteParticipants$ },
  );

  const raisedHands = new BehaviorSubject<Record<string, RaisedHandInfo>>({});

  const vm = new CallViewModel(
    rtcSession as unknown as MatrixRTCSession,
    liveKitRoom,
    {
      kind: E2eeType.PER_PARTICIPANT,
    },
<<<<<<< HEAD
    connectionState,
    raisedHands,
    new BehaviorSubject({}),
=======
    connectionState$,
>>>>>>> 79c40f19
  );

  onTestFinished(() => {
    vm!.destroy();
    participantsSpy!.mockRestore();
    mediaSpy!.mockRestore();
    eventsSpy!.mockRestore();
    roomEventSelectorSpy!.mockRestore();
  });

  continuation(vm, { raisedHands });
}

test("participants are retained during a focus switch", () => {
  withTestScheduler(({ hot, expectObservable }) => {
    // Participants disappear on frame 2 and come back on frame 3
    const participantInputMarbles = "a-ba";
    // Start switching focus on frame 1 and reconnect on frame 3
    const connectionInputMarbles = " cs-c";
    // The visible participants should remain the same throughout the switch
    const expectedLayoutMarbles = "  a";

    withCallViewModel(
      hot(participantInputMarbles, {
        a: [aliceParticipant, bobParticipant],
        b: [],
      }),
      of([aliceRtcMember, bobRtcMember]),
      hot(connectionInputMarbles, {
        c: ConnectionState.Connected,
        s: ECAddonConnectionState.ECSwitchingFocus,
      }),
      new Map(),
      (vm) => {
        expectObservable(summarizeLayout$(vm.layout$)).toBe(
          expectedLayoutMarbles,
          {
            a: {
              type: "grid",
              spotlight: undefined,
              grid: ["local:0", `${aliceId}:0`, `${bobId}:0`],
            },
          },
        );
      },
    );
  });
});

test("screen sharing activates spotlight layout", () => {
  withTestScheduler(({ hot, schedule, expectObservable }) => {
    // Start with no screen shares, then have Alice and Bob share their screens,
    // then return to no screen shares, then have just Alice share for a bit
    const participantInputMarbles = "    abcda-ba";
    // While there are no screen shares, switch to spotlight manually, and then
    // switch back to grid at the end
    const modeInputMarbles = "           -----s--g";
    // We should automatically enter spotlight for the first round of screen
    // sharing, then return to grid, then manually go into spotlight, and
    // remain in spotlight until we manually go back to grid
    const expectedLayoutMarbles = "      abcdaefeg";
    const expectedShowSpeakingMarbles = "y----nyny";
    withCallViewModel(
      hot(participantInputMarbles, {
        a: [aliceParticipant, bobParticipant],
        b: [aliceSharingScreen, bobParticipant],
        c: [aliceSharingScreen, bobSharingScreen],
        d: [aliceParticipant, bobSharingScreen],
      }),
      of([aliceRtcMember, bobRtcMember]),
      of(ConnectionState.Connected),
      new Map(),
      (vm) => {
        schedule(modeInputMarbles, {
          s: () => vm.setGridMode("spotlight"),
          g: () => vm.setGridMode("grid"),
        });

        expectObservable(summarizeLayout$(vm.layout$)).toBe(
          expectedLayoutMarbles,
          {
            a: {
              type: "grid",
              spotlight: undefined,
              grid: ["local:0", `${aliceId}:0`, `${bobId}:0`],
            },
            b: {
              type: "spotlight-landscape",
              spotlight: [`${aliceId}:0:screen-share`],
              grid: ["local:0", `${aliceId}:0`, `${bobId}:0`],
            },
            c: {
              type: "spotlight-landscape",
              spotlight: [
                `${aliceId}:0:screen-share`,
                `${bobId}:0:screen-share`,
              ],
              grid: ["local:0", `${aliceId}:0`, `${bobId}:0`],
            },
            d: {
              type: "spotlight-landscape",
              spotlight: [`${bobId}:0:screen-share`],
              grid: ["local:0", `${aliceId}:0`, `${bobId}:0`],
            },
            e: {
              type: "spotlight-landscape",
              spotlight: [`${aliceId}:0`],
              grid: ["local:0", `${bobId}:0`],
            },
            f: {
              type: "spotlight-landscape",
              spotlight: [`${aliceId}:0:screen-share`],
              grid: ["local:0", `${bobId}:0`, `${aliceId}:0`],
            },
            g: {
              type: "grid",
              spotlight: undefined,
              grid: ["local:0", `${bobId}:0`, `${aliceId}:0`],
            },
          },
        );
        expectObservable(vm.showSpeakingIndicators$).toBe(
          expectedShowSpeakingMarbles,
          {
            y: true,
            n: false,
          },
        );
      },
    );
  });
});

test("participants stay in the same order unless to appear/disappear", () => {
  withTestScheduler(({ hot, schedule, expectObservable }) => {
    const visibilityInputMarbles = "a";
    // First Bob speaks, then Dave, then Alice
    const aSpeakingInputMarbles = " n- 1998ms - 1999ms y";
    const bSpeakingInputMarbles = " ny 1998ms n 1999ms -";
    const dSpeakingInputMarbles = " n- 1998ms y 1999ms n";
    // Nothing should change when Bob speaks, because Bob is already on screen.
    // When Dave speaks he should switch with Alice because she's the one who
    // hasn't spoken at all. Then when Alice speaks, she should return to her
    // place at the top.
    const expectedLayoutMarbles = " a  1999ms b 1999ms a 57999ms c 1999ms a";

    withCallViewModel(
      of([aliceParticipant, bobParticipant, daveParticipant]),
      of([aliceRtcMember, bobRtcMember, daveRtcMember]),
      of(ConnectionState.Connected),
      new Map([
        [aliceParticipant, hot(aSpeakingInputMarbles, { y: true, n: false })],
        [bobParticipant, hot(bSpeakingInputMarbles, { y: true, n: false })],
        [daveParticipant, hot(dSpeakingInputMarbles, { y: true, n: false })],
      ]),
      (vm) => {
        schedule(visibilityInputMarbles, {
          a: () => {
            // We imagine that only three tiles (the first three) will be visible
            // on screen at a time
            vm.layout$.subscribe((layout) => {
              if (layout.type === "grid") layout.setVisibleTiles(3);
            });
          },
        });

        expectObservable(summarizeLayout$(vm.layout$)).toBe(
          expectedLayoutMarbles,
          {
            a: {
              type: "grid",
              spotlight: undefined,
              grid: ["local:0", `${aliceId}:0`, `${bobId}:0`, `${daveId}:0`],
            },
            b: {
              type: "grid",
              spotlight: undefined,
              grid: ["local:0", `${daveId}:0`, `${bobId}:0`, `${aliceId}:0`],
            },
            c: {
              type: "grid",
              spotlight: undefined,
              grid: ["local:0", `${aliceId}:0`, `${daveId}:0`, `${bobId}:0`],
            },
          },
        );
      },
    );
  });
});

test("participants adjust order when space becomes constrained", () => {
  withTestScheduler(({ hot, schedule, expectObservable }) => {
    // Start with all tiles on screen then shrink to 3
    const visibilityInputMarbles = "a-b";
    // Bob and Dave speak
    const bSpeakingInputMarbles = " ny";
    const dSpeakingInputMarbles = " ny";
    // Nothing should change when Bob or Dave initially speak, because they are
    // on screen. When the screen becomes smaller Alice should move off screen
    // to make way for the speakers (specifically, she should swap with Dave).
    const expectedLayoutMarbles = " a-b";

    withCallViewModel(
      of([aliceParticipant, bobParticipant, daveParticipant]),
      of([aliceRtcMember, bobRtcMember, daveRtcMember]),
      of(ConnectionState.Connected),
      new Map([
        [bobParticipant, hot(bSpeakingInputMarbles, { y: true, n: false })],
        [daveParticipant, hot(dSpeakingInputMarbles, { y: true, n: false })],
      ]),
      (vm) => {
        let setVisibleTiles: ((value: number) => void) | null = null;
        vm.layout$.subscribe((layout) => {
          if (layout.type === "grid") setVisibleTiles = layout.setVisibleTiles;
        });
        schedule(visibilityInputMarbles, {
          a: () => setVisibleTiles!(Infinity),
          b: () => setVisibleTiles!(3),
        });

        expectObservable(summarizeLayout$(vm.layout$)).toBe(
          expectedLayoutMarbles,
          {
            a: {
              type: "grid",
              spotlight: undefined,
              grid: ["local:0", `${aliceId}:0`, `${bobId}:0`, `${daveId}:0`],
            },
            b: {
              type: "grid",
              spotlight: undefined,
              grid: ["local:0", `${daveId}:0`, `${bobId}:0`, `${aliceId}:0`],
            },
          },
        );
      },
    );
  });
});

test("spotlight speakers swap places", () => {
  withTestScheduler(({ hot, schedule, expectObservable }) => {
    // Go immediately into spotlight mode for the test
    const modeInputMarbles = "     s";
    // First Bob speaks, then Dave, then Alice
    const aSpeakingInputMarbles = "n--y";
    const bSpeakingInputMarbles = "nyn";
    const dSpeakingInputMarbles = "n-yn";
    // Alice should start in the spotlight, then Bob, then Dave, then Alice
    // again. However, the positions of Dave and Bob in the grid should be
    // reversed by the end because they've been swapped in and out of the
    // spotlight.
    const expectedLayoutMarbles = "abcd";

    withCallViewModel(
      of([aliceParticipant, bobParticipant, daveParticipant]),
      of([aliceRtcMember, bobRtcMember, daveRtcMember]),
      of(ConnectionState.Connected),
      new Map([
        [aliceParticipant, hot(aSpeakingInputMarbles, { y: true, n: false })],
        [bobParticipant, hot(bSpeakingInputMarbles, { y: true, n: false })],
        [daveParticipant, hot(dSpeakingInputMarbles, { y: true, n: false })],
      ]),
      (vm) => {
        schedule(modeInputMarbles, { s: () => vm.setGridMode("spotlight") });

        expectObservable(summarizeLayout$(vm.layout$)).toBe(
          expectedLayoutMarbles,
          {
            a: {
              type: "spotlight-landscape",
              spotlight: [`${aliceId}:0`],
              grid: ["local:0", `${bobId}:0`, `${daveId}:0`],
            },
            b: {
              type: "spotlight-landscape",
              spotlight: [`${bobId}:0`],
              grid: ["local:0", `${aliceId}:0`, `${daveId}:0`],
            },
            c: {
              type: "spotlight-landscape",
              spotlight: [`${daveId}:0`],
              grid: ["local:0", `${aliceId}:0`, `${bobId}:0`],
            },
            d: {
              type: "spotlight-landscape",
              spotlight: [`${aliceId}:0`],
              grid: ["local:0", `${daveId}:0`, `${bobId}:0`],
            },
          },
        );
      },
    );
  });
});

test("layout enters picture-in-picture mode when requested", () => {
  withTestScheduler(({ schedule, expectObservable }) => {
    // Enable then disable picture-in-picture
    const pipControlInputMarbles = "-ed";
    // Should go into picture-in-picture layout then back to grid
    const expectedLayoutMarbles = " aba";

    withCallViewModel(
      of([aliceParticipant, bobParticipant]),
      of([aliceRtcMember, bobRtcMember]),
      of(ConnectionState.Connected),
      new Map(),
      (vm) => {
        schedule(pipControlInputMarbles, {
          e: () => window.controls.enablePip(),
          d: () => window.controls.disablePip(),
        });

        expectObservable(summarizeLayout$(vm.layout$)).toBe(
          expectedLayoutMarbles,
          {
            a: {
              type: "grid",
              spotlight: undefined,
              grid: ["local:0", `${aliceId}:0`, `${bobId}:0`],
            },
            b: {
              type: "pip",
              spotlight: [`${aliceId}:0`],
            },
          },
        );
      },
    );
  });
});

test("spotlight remembers whether it's expanded", () => {
  withTestScheduler(({ schedule, expectObservable }) => {
    // Start in spotlight mode, then switch to grid and back to spotlight a
    // couple times
    const modeInputMarbles = "     s-gs-gs";
    // Expand and collapse the spotlight
    const expandInputMarbles = "   -a--a";
    // Spotlight should stay expanded during the first mode switch, and stay
    // collapsed during the second mode switch
    const expectedLayoutMarbles = "abcbada";

    withCallViewModel(
      of([aliceParticipant, bobParticipant]),
      of([aliceRtcMember, bobRtcMember]),
      of(ConnectionState.Connected),
      new Map(),
      (vm) => {
        schedule(modeInputMarbles, {
          s: () => vm.setGridMode("spotlight"),
          g: () => vm.setGridMode("grid"),
        });
        schedule(expandInputMarbles, {
          a: () => {
            let toggle: () => void;
            vm.toggleSpotlightExpanded$.subscribe((val) => (toggle = val!));
            toggle!();
          },
        });

        expectObservable(summarizeLayout$(vm.layout$)).toBe(
          expectedLayoutMarbles,
          {
            a: {
              type: "spotlight-landscape",
              spotlight: [`${aliceId}:0`],
              grid: ["local:0", `${bobId}:0`],
            },
            b: {
              type: "spotlight-expanded",
              spotlight: [`${aliceId}:0`],
              pip: "local:0",
            },
            c: {
              type: "grid",
              spotlight: undefined,
              grid: ["local:0", `${aliceId}:0`, `${bobId}:0`],
            },
            d: {
              type: "grid",
              spotlight: undefined,
              grid: ["local:0", `${bobId}:0`, `${aliceId}:0`],
            },
          },
        );
      },
    );
  });
});

test("participants must have a MatrixRTCSession to be visible", () => {
  withTestScheduler(({ hot, expectObservable }) => {
    // iterate through a number of combinations of participants and MatrixRTC memberships
    // Bob never has an MatrixRTC membership
    const scenarioInputMarbles = " abcdec";
    // Bob should never be visible
    const expectedLayoutMarbles = "a-bc-b";

    withCallViewModel(
      hot(scenarioInputMarbles, {
        a: [],
        b: [bobParticipant],
        c: [aliceParticipant, bobParticipant],
        d: [aliceParticipant, daveParticipant, bobParticipant],
        e: [aliceParticipant, daveParticipant, bobSharingScreen],
      }),
      hot(scenarioInputMarbles, {
        a: [],
        b: [],
        c: [aliceRtcMember],
        d: [aliceRtcMember, daveRtcMember],
        e: [aliceRtcMember, daveRtcMember],
      }),
      of(ConnectionState.Connected),
      new Map(),
      (vm) => {
        vm.setGridMode("grid");
        expectObservable(summarizeLayout$(vm.layout$)).toBe(
          expectedLayoutMarbles,
          {
            a: {
              type: "grid",
              spotlight: undefined,
              grid: ["local:0"],
            },
            b: {
              type: "one-on-one",
              local: "local:0",
              remote: `${aliceId}:0`,
            },
            c: {
              type: "grid",
              spotlight: undefined,
              grid: ["local:0", `${aliceId}:0`, `${daveId}:0`],
            },
          },
        );
      },
    );
  });
});

test("shows participants without MatrixRTCSession when enabled in settings", () => {
  try {
    // enable the setting:
    showNonMemberTiles.setValue(true);
    withTestScheduler(({ hot, expectObservable }) => {
      const scenarioInputMarbles = " abc";
      const expectedLayoutMarbles = "abc";

      withCallViewModel(
        hot(scenarioInputMarbles, {
          a: [],
          b: [aliceParticipant],
          c: [aliceParticipant, bobParticipant],
        }),
        of([]), // No one joins the MatrixRTC session
        of(ConnectionState.Connected),
        new Map(),
        (vm) => {
          vm.setGridMode("grid");
          expectObservable(summarizeLayout$(vm.layout$)).toBe(
            expectedLayoutMarbles,
            {
              a: {
                type: "grid",
                spotlight: undefined,
                grid: ["local:0"],
              },
              b: {
                type: "one-on-one",
                local: "local:0",
                remote: `${aliceId}:0`,
              },
              c: {
                type: "grid",
                spotlight: undefined,
                grid: ["local:0", `${aliceId}:0`, `${bobId}:0`],
              },
            },
          );
        },
      );
    });
  } finally {
    showNonMemberTiles.setValue(showNonMemberTiles.defaultValue);
  }
});

it("should show at least one tile per MatrixRTCSession", () => {
  withTestScheduler(({ hot, expectObservable }) => {
    // iterate through some combinations of MatrixRTC memberships
    const scenarioInputMarbles = " abcd";
    // There should always be one tile for each MatrixRTCSession
    const expectedLayoutMarbles = "abcd";

    withCallViewModel(
      of([]),
      hot(scenarioInputMarbles, {
        a: [],
        b: [aliceRtcMember],
        c: [aliceRtcMember, daveRtcMember],
        d: [daveRtcMember],
      }),
      of(ConnectionState.Connected),
      new Map(),
      (vm) => {
        vm.setGridMode("grid");
        expectObservable(summarizeLayout$(vm.layout$)).toBe(
          expectedLayoutMarbles,
          {
            a: {
              type: "grid",
              spotlight: undefined,
              grid: ["local:0"],
            },
            b: {
              type: "one-on-one",
              local: "local:0",
              remote: `${aliceId}:0`,
            },
            c: {
              type: "grid",
              spotlight: undefined,
              grid: ["local:0", `${aliceId}:0`, `${daveId}:0`],
            },
            d: {
              type: "one-on-one",
              local: "local:0",
              remote: `${daveId}:0`,
            },
          },
        );
      },
    );
  });
});

it("should rank raised hands above video feeds and below speakers and presenters", () => {
  withTestScheduler(({ schedule, expectObservable }) => {
    // There should always be one tile for each MatrixRTCSession
    const expectedLayoutMarbles = "ab";

    withCallViewModel(
      of([aliceParticipant, bobParticipant]),
      of([aliceRtcMember, bobRtcMember]),
      of(ConnectionState.Connected),
      new Map(),
      (vm, { raisedHands }) => {
        schedule("ab", {
          a: () => {
            // We imagine that only three tiles (the first three) will be visible
            // on screen at a time
            vm.layout.subscribe((layout) => {
              if (layout.type === "grid") {
                layout.setVisibleTiles(2);
              }
            });
          },
          b: () => {
            raisedHands.next({
              [`${bobRtcMember.sender}:${bobRtcMember.deviceId}`]: {
                time: new Date(),
                reactionEventId: "",
                membershipEventId: "",
              },
            });
          },
        });
        expectObservable(summarizeLayout(vm.layout)).toBe(
          expectedLayoutMarbles,
          {
            a: {
              type: "grid",
              spotlight: undefined,
              grid: [
                "local:0",
                "@alice:example.org:AAAA:0",
                "@bob:example.org:BBBB:0",
              ],
            },
            b: {
              type: "grid",
              spotlight: undefined,
              grid: [
                "local:0",
                // Bob shifts up!
                "@bob:example.org:BBBB:0",
                "@alice:example.org:AAAA:0",
              ],
            },
          },
        );
      },
    );
  });
});<|MERGE_RESOLUTION|>--- conflicted
+++ resolved
@@ -248,13 +248,9 @@
     {
       kind: E2eeType.PER_PARTICIPANT,
     },
-<<<<<<< HEAD
-    connectionState,
+    connectionState$,
     raisedHands,
     new BehaviorSubject({}),
-=======
-    connectionState$,
->>>>>>> 79c40f19
   );
 
   onTestFinished(() => {
@@ -811,7 +807,7 @@
           a: () => {
             // We imagine that only three tiles (the first three) will be visible
             // on screen at a time
-            vm.layout.subscribe((layout) => {
+            vm.layout$.subscribe((layout) => {
               if (layout.type === "grid") {
                 layout.setVisibleTiles(2);
               }
@@ -827,7 +823,7 @@
             });
           },
         });
-        expectObservable(summarizeLayout(vm.layout)).toBe(
+        expectObservable(summarizeLayout$(vm.layout$)).toBe(
           expectedLayoutMarbles,
           {
             a: {
