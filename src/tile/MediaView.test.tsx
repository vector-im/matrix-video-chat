/*
Copyright 2024 New Vector Ltd.

SPDX-License-Identifier: AGPL-3.0-only
Please see LICENSE in the repository root for full details.
*/

import { describe, expect, it, test } from "vitest";
import { render, screen } from "@testing-library/react";
import { axe } from "vitest-axe";
import { TooltipProvider } from "@vector-im/compound-web";
import {
  TrackReference,
  TrackReferencePlaceholder,
} from "@livekit/components-core";
import { Track, TrackPublication } from "livekit-client";
import { type ComponentProps } from "react";

import { MediaView } from "./MediaView";
import { EncryptionStatus } from "../state/MediaViewModel";
import { mockLocalParticipant } from "../utils/test";

describe("MediaView", () => {
  const participant = mockLocalParticipant({});
  const trackReferencePlaceholder: TrackReferencePlaceholder = {
    participant,
    source: Track.Source.Camera,
  };
  const trackReference: TrackReference = {
    ...trackReferencePlaceholder,
    publication: new TrackPublication(Track.Kind.Video, "id", "name"),
  };

  const baseProps: ComponentProps<typeof MediaView> = {
    displayName: "some name",
    videoEnabled: true,
    videoFit: "contain",
    targetWidth: 300,
    targetHeight: 200,
    encryptionStatus: EncryptionStatus.Connecting,
    mirror: false,
    unencryptedWarning: false,
    video: trackReference,
    member: undefined,
    localParticipant: false,
  };

  test("is accessible", async () => {
    const { container } = render(<MediaView {...baseProps} />);
    expect(await axe(container)).toHaveNoViolations();
  });

  describe("placeholder track", () => {
    test("neither video nor avatar are shown", () => {
      render(<MediaView {...baseProps} video={trackReferencePlaceholder} />);
      expect(screen.queryByTestId("video")).toBeNull();
      expect(screen.queryAllByRole("img", { name: "some name" }).length).toBe(
        0,
      );
    });
  });

  describe("with no participant", () => {
    it("shows avatar for local user", () => {
      render(
        <MediaView {...baseProps} video={undefined} localParticipant={true} />,
      );
      expect(screen.getByRole("img", { name: "some name" })).toBeVisible();
      expect(screen.queryAllByText("video_tile.waiting_for_media").length).toBe(
        0,
      );
    });
    it("shows avatar and label for remote user", () => {
      render(
        <MediaView {...baseProps} video={undefined} localParticipant={false} />,
      );
      expect(screen.getByRole("img", { name: "some name" })).toBeVisible();
<<<<<<< HEAD
      expect(screen.getByTestId("videoTile")).toBeVisible();
=======
      expect(screen.getByText("video_tile.waiting_for_media")).toBeVisible();
>>>>>>> 43c81a27
    });
  });

  describe("name tag", () => {
    test("is shown with name", () => {
      render(<MediaView {...baseProps} displayName="Bob" />);
      expect(screen.getByTestId("name_tag")).toHaveTextContent("Bob");
    });
  });

  describe("unencryptedWarning", () => {
    test("is shown and accessible", async () => {
      const { container } = render(
        <TooltipProvider>
          <MediaView {...baseProps} unencryptedWarning={true} />
        </TooltipProvider>,
      );
      expect(await axe(container)).toHaveNoViolations();
      expect(
        screen.getByRole("img", { name: "common.unencrypted" }),
      ).toBeTruthy();
    });

    test("is not shown", () => {
      render(
        <TooltipProvider>
          <MediaView {...baseProps} unencryptedWarning={false} />
        </TooltipProvider>,
      );
      expect(
        screen.queryAllByRole("img", { name: "common.unencrypted" }).length,
      ).toBe(0);
    });
  });

  describe("videoEnabled", () => {
    test("just video is visible", () => {
      render(
        <TooltipProvider>
          <MediaView {...baseProps} videoEnabled={true} />
        </TooltipProvider>,
      );
      expect(screen.getByTestId("video")).toBeVisible();
      expect(screen.queryAllByRole("img", { name: "some name" }).length).toBe(
        0,
      );
    });

    test("just avatar is visible", () => {
      render(
        <TooltipProvider>
          <MediaView {...baseProps} videoEnabled={false} />
        </TooltipProvider>,
      );
      expect(screen.getByRole("img", { name: "some name" })).toBeVisible();
      expect(screen.getByTestId("video")).not.toBeVisible();
    });
  });
});<|MERGE_RESOLUTION|>--- conflicted
+++ resolved
@@ -75,11 +75,7 @@
         <MediaView {...baseProps} video={undefined} localParticipant={false} />,
       );
       expect(screen.getByRole("img", { name: "some name" })).toBeVisible();
-<<<<<<< HEAD
-      expect(screen.getByTestId("videoTile")).toBeVisible();
-=======
       expect(screen.getByText("video_tile.waiting_for_media")).toBeVisible();
->>>>>>> 43c81a27
     });
   });
 
