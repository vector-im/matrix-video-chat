--- conflicted
+++ resolved
@@ -121,12 +121,8 @@
         video={video}
         member={vm.member}
         unencryptedWarning={unencryptedWarning}
-<<<<<<< HEAD
         encryptionStatus={encryptionStatus}
-        videoEnabled={videoEnabled && showVideo}
-=======
         videoEnabled={videoEnabled}
->>>>>>> d3f069e7
         videoFit={cropVideo ? "cover" : "contain"}
         className={classNames(className, styles.tile, {
           [styles.speaking]: showSpeaking,
