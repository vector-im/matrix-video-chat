/*
Copyright 2023 New Vector Ltd

Licensed under the Apache License, Version 2.0 (the "License");
you may not use this file except in compliance with the License.
You may obtain a copy of the License at

    http://www.apache.org/licenses/LICENSE-2.0

Unless required by applicable law or agreed to in writing, software
distributed under the License is distributed on an "AS IS" BASIS,
WITHOUT WARRANTIES OR CONDITIONS OF ANY KIND, either express or implied.
See the License for the specific language governing permissions and
limitations under the License.
*/

import { SpringRef, TransitionFn, useTransition } from "@react-spring/web";
import { EventTypes, Handler, useScroll } from "@use-gesture/react";
import React, {
  Dispatch,
  FC,
  ReactNode,
  SetStateAction,
  useCallback,
  useEffect,
  useMemo,
  useRef,
  useState,
} from "react";
import useMeasure from "react-use-measure";
import { zipWith } from "lodash";

import styles from "./NewVideoGrid.module.css";
import {
  VideoGridProps as Props,
  TileSpring,
  TileDescriptor,
} from "./VideoGrid";
import { useReactiveState } from "../useReactiveState";
import { useMergedRefs } from "../useMergedRefs";
import {
  Grid,
  Cell,
  row,
  column,
  fillGaps,
  forEachCellInArea,
  cycleTileSize,
  appendItems,
} from "./model";
import { TileWrapper } from "./TileWrapper";

interface GridState extends Grid {
  /**
   * The ID of the current state of the grid.
   */
  generation: number;
}

const useGridState = (
  columns: number | null,
  items: TileDescriptor<unknown>[]
): [GridState | null, Dispatch<SetStateAction<Grid>>] => {
  const [grid, setGrid_] = useReactiveState<GridState | null>(
    (prevGrid = null) => {
      if (prevGrid === null) {
        // We can't do anything if the column count isn't known yet
        if (columns === null) {
          return null;
        } else {
          prevGrid = { generation: 0, columns, cells: [] };
        }
      }

      // Step 1: Update tiles that still exist, and remove tiles that have left
      // the grid
      const itemsById = new Map(items.map((i) => [i.id, i]));
      const grid1: Grid = {
        ...prevGrid,
        cells: prevGrid.cells.map((c) => {
          if (c === undefined) return undefined;
          const item = itemsById.get(c.item.id);
          return item === undefined ? undefined : { ...c, item };
        }),
      };

      // Step 2: Backfill gaps left behind by removed tiles
      const grid2 = fillGaps(grid1);

      // Step 3: Add new tiles to the end of the grid
      const existingItemIds = new Set(
        grid2.cells.filter((c) => c !== undefined).map((c) => c!.item.id)
      );
      const newItems = items.filter((i) => !existingItemIds.has(i.id));
      const grid3 = appendItems(newItems, grid2);

      return { ...grid3, generation: prevGrid.generation + 1 };
    },
    [columns, items]
  );

  const setGrid: Dispatch<SetStateAction<Grid>> = useCallback(
    (action) => {
      if (typeof action === "function") {
        setGrid_((prevGrid) =>
          prevGrid === null
            ? null
            : {
                ...(action as (prev: Grid) => Grid)(prevGrid),
                generation: prevGrid.generation + 1,
              }
        );
      } else {
        setGrid_((prevGrid) => ({
          ...action,
          generation: prevGrid?.generation ?? 1,
        }));
      }
    },
    [setGrid_]
  );

  return [grid, setGrid];
};

interface Rect {
  x: number;
  y: number;
  width: number;
  height: number;
}

interface Tile extends Rect {
  item: TileDescriptor<unknown>;
}

interface DragState {
  tileId: string;
  tileX: number;
  tileY: number;
  cursorX: number;
  cursorY: number;
}

/**
 * An interactive, animated grid of video tiles.
 */
export const NewVideoGrid: FC<Props<unknown>> = ({
  items,
  disableAnimations,
  children,
}) => {
  // Overview: This component lays out tiles by rendering an invisible template
  // grid of "slots" for tiles to go in. Once rendered, it uses the DOM API to
  // get the dimensions of each slot, feeding these numbers back into
  // react-spring to let the actual tiles move freely atop the template.

  // To know when the rendered grid becomes consistent with the layout we've
  // requested, we give it a data-generation attribute which holds the ID of the
  // most recently rendered generation of the grid, and watch it with a
  // MutationObserver.

  const [slotGrid, setSlotGrid] = useState<HTMLDivElement | null>(null);
  const [slotGridGeneration, setSlotGridGeneration] = useState(0);

  useEffect(() => {
    if (slotGrid !== null) {
      setSlotGridGeneration(
        parseInt(slotGrid.getAttribute("data-generation")!)
      );

      const observer = new MutationObserver((mutations) => {
        if (mutations.some((m) => m.type === "attributes")) {
          setSlotGridGeneration(
            parseInt(slotGrid.getAttribute("data-generation")!)
          );
        }
      });

      observer.observe(slotGrid, { attributes: true });
      return () => observer.disconnect();
    }
  }, [slotGrid, setSlotGridGeneration]);

  const [gridRef1, gridBounds] = useMeasure();
  const gridRef2 = useRef<HTMLDivElement | null>(null);
  const gridRef = useMergedRefs(gridRef1, gridRef2);

  const slotRects = useMemo(() => {
    if (slotGrid === null) return [];

    const slots = slotGrid.getElementsByClassName(styles.slot);
    const rects = new Array<Rect>(slots.length);
    for (let i = 0; i < slots.length; i++) {
      const slot = slots[i] as HTMLElement;
      rects[i] = {
        x: slot.offsetLeft,
        y: slot.offsetTop,
        width: slot.offsetWidth,
        height: slot.offsetHeight,
      };
    }

    return rects;
    // The rects may change due to the grid being resized or rerendered, but
    // eslint can't statically verify this
    // eslint-disable-next-line react-hooks/exhaustive-deps
  }, [slotGrid, slotGridGeneration, gridBounds]);

  const [columns] = useReactiveState<number | null>(
    // Since grid resizing isn't implemented yet, pick a column count on mount
    // and stick to it
    (prevColumns) =>
      prevColumns !== undefined && prevColumns !== null
        ? prevColumns
        : // The grid bounds might not be known yet
        gridBounds.width === 0
        ? null
        : Math.max(2, Math.floor(gridBounds.width * 0.0045)),
    [gridBounds]
  );

  const [grid, setGrid] = useGridState(columns, items);

  const [tiles] = useReactiveState<Tile[]>(
    (prevTiles) => {
      // If React hasn't yet rendered the current generation of the grid, skip
      // the update, because grid and slotRects will be out of sync
      if (slotGridGeneration !== grid?.generation) return prevTiles ?? [];

      const tileCells = grid.cells.filter((c) => c?.origin) as Cell[];
      const tileRects = new Map<TileDescriptor<unknown>, Rect>(
        zipWith(tileCells, slotRects, (cell, rect) => [cell.item, rect])
      );
      return items.map((item) => ({ ...tileRects.get(item)!, item }));
    },
    [slotRects, grid, slotGridGeneration]
  );

  // Drag state is stored in a ref rather than component state, because we use
  // react-spring's imperative API during gestures to improve responsiveness
  const dragState = useRef<DragState | null>(null);

  const [tileTransitions, springRef] = useTransition(
    tiles,
    () => ({
      key: ({ item }: Tile) => item.id,
      from: ({ x, y, width, height }: Tile) => ({
        opacity: 0,
        scale: 0,
        shadow: 1,
        shadowSpread: 0,
        zIndex: 1,
        x,
        y,
        width,
        height,
        immediate: disableAnimations,
      }),
      enter: { opacity: 1, scale: 1, immediate: disableAnimations },
      update: ({ item, x, y, width, height }: Tile) =>
        item.id === dragState.current?.tileId
          ? {}
          : {
              x,
              y,
              width,
              height,
              immediate: disableAnimations,
            },
      leave: { opacity: 0, scale: 0, immediate: disableAnimations },
      config: { mass: 0.7, tension: 252, friction: 25 },
    })
    // react-spring's types are bugged and can't infer the spring type
  ) as unknown as [TransitionFn<Tile, TileSpring>, SpringRef<TileSpring>];

  // Because we're using react-spring in imperative mode, we're responsible for
  // firing animations manually whenever the tiles array updates
  useEffect(() => {
    springRef.start();
  }, [tiles, springRef]);

  const animateDraggedTile = (endOfGesture: boolean) => {
    const { tileId, tileX, tileY, cursorX, cursorY } = dragState.current!;
    const tile = tiles.find((t) => t.item.id === tileId)!;

    springRef.start((_i, controller) => {
      if ((controller.item as Tile).item.id === tileId) {
        if (endOfGesture) {
          return {
            scale: 1,
            zIndex: 1,
            shadow: 1,
            x: tile.x,
            y: tile.y,
            width: tile.width,
            height: tile.height,
            immediate: disableAnimations || ((key) => key === "zIndex"),
            // Allow the tile's position to settle before pushing its
            // z-index back down
            delay: (key) => (key === "zIndex" ? 500 : 0),
          };
        } else {
          return {
            scale: 1.1,
            zIndex: 2,
            shadow: 15,
            x: tileX,
            y: tileY,
            immediate:
              disableAnimations ||
              ((key) => key === "zIndex" || key === "x" || key === "y"),
          };
        }
      } else {
        return {};
      }
    });

    const overTile = tiles.find(
      (t) =>
        cursorX >= t.x &&
        cursorX < t.x + t.width &&
        cursorY >= t.y &&
        cursorY < t.y + t.height
    );
    if (overTile !== undefined && overTile.item.id !== tileId) {
      setGrid((g) => ({
        ...g!,
        cells: g!.cells.map((c) => {
          if (c?.item === overTile.item) return { ...c, item: tile.item };
          if (c?.item === tile.item) return { ...c, item: overTile.item };
          return c;
        }),
      }));
    }
  };

  // Callback for useDrag. We could call useDrag here, but the default
  // pattern of spreading {...bind()} across the children to bind the gesture
  // ends up breaking memoization and ruining this component's performance.
  // Instead, we pass this callback to each tile via a ref, to let them bind the
  // gesture using the much more sensible ref-based method.
  const onTileDrag = (
    tileId: string,
    {
      tap,
      initial: [initialX, initialY],
      delta: [dx, dy],
      last,
    }: Parameters<Handler<"drag", EventTypes["drag"]>>[0]
  ) => {
    if (tap) {
      setGrid((g) => cycleTileSize(tileId, g!));
    } else {
      const tileSpring = springRef.current
        .find((c) => (c.item as Tile).item.id === tileId)!
        .get();

      if (dragState.current === null) {
        dragState.current = {
          tileId,
          tileX: tileSpring.x,
          tileY: tileSpring.y,
          cursorX: initialX - gridBounds.x,
          cursorY: initialY - gridBounds.y + scrollOffset.current,
        };
      }
      dragState.current.tileX += dx;
      dragState.current.tileY += dy;
      dragState.current.cursorX += dx;
      dragState.current.cursorY += dy;

      animateDraggedTile(last);

      if (last) dragState.current = null;
    }
  };

  const onTileDragRef = useRef(onTileDrag);
  onTileDragRef.current = onTileDrag;

  const scrollOffset = useRef(0);

  useScroll(
    ({ xy: [, y], delta: [, dy] }) => {
      scrollOffset.current = y;

      if (dragState.current !== null) {
        dragState.current.tileY += dy;
        dragState.current.cursorY += dy;
        animateDraggedTile(false);
      }
    },
    { target: gridRef2 }
  );

  const slotGridStyle = useMemo(() => {
    if (grid === null) return {};

    const areas = new Array<(number | null)[]>(
      Math.ceil(grid.cells.length / grid.columns)
    );
    for (let i = 0; i < areas.length; i++)
      areas[i] = new Array<number | null>(grid.columns).fill(null);

    let slotId = 0;
    for (let i = 0; i < grid.cells.length; i++) {
      const cell = grid.cells[i];
      if (cell?.origin) {
        const slotEnd = i + cell.columns - 1 + grid.columns * (cell.rows - 1);
        forEachCellInArea(
          i,
          slotEnd,
          grid,
          (_c, j) => (areas[row(j, grid)][column(j, grid)] = slotId)
        );
        slotId++;
      }
    }

    return {
      gridTemplateAreas: areas
        .map(
          (row) =>
            `'${row
              .map((slotId) => (slotId === null ? "." : `s${slotId}`))
              .join(" ")}'`
        )
        .join(" "),
      gridTemplateColumns: `repeat(${columns}, 1fr)`,
    };
  }, [grid, columns]);

  const slots = useMemo(() => {
    const slots = new Array<ReactNode>(items.length);
    for (let i = 0; i < items.length; i++)
      slots[i] = (
        <div className={styles.slot} key={i} style={{ gridArea: `s${i}` }} />
      );
    return slots;
  }, [items.length]);

  // Render nothing if the grid has yet to be generated
  if (grid === null) {
    return <div ref={gridRef} className={styles.grid} />;
  }

  return (
    <div ref={gridRef} className={styles.grid}>
      <div
        style={slotGridStyle}
        ref={setSlotGrid}
        className={styles.slotGrid}
        data-generation={grid.generation}
      >
        {slots}
      </div>
<<<<<<< HEAD
      {tileTransitions((style, tile) =>
        children({
          ...style,
          key: tile.item.id,
          targetWidth: tile.width,
          targetHeight: tile.height,
          data: tile.item.data,
          onDragRef: onTileDragRef,
        })
      )}
=======
      {tileTransitions((spring, tile) => (
        <TileWrapper
          key={tile.item.id}
          id={tile.item.id}
          onDragRef={onTileDragRef}
          targetWidth={tile.width}
          targetHeight={tile.height}
          item={tile.item}
          {...spring}
        >
          {children}
        </TileWrapper>
      ))}
>>>>>>> bde13e0f
    </div>
  );
};<|MERGE_RESOLUTION|>--- conflicted
+++ resolved
@@ -18,7 +18,6 @@
 import { EventTypes, Handler, useScroll } from "@use-gesture/react";
 import React, {
   Dispatch,
-  FC,
   ReactNode,
   SetStateAction,
   useCallback,
@@ -35,6 +34,7 @@
   VideoGridProps as Props,
   TileSpring,
   TileDescriptor,
+  ChildrenProperties,
 } from "./VideoGrid";
 import { useReactiveState } from "../useReactiveState";
 import { useMergedRefs } from "../useMergedRefs";
@@ -145,11 +145,11 @@
 /**
  * An interactive, animated grid of video tiles.
  */
-export const NewVideoGrid: FC<Props<unknown>> = ({
+export function NewVideoGrid<T>({
   items,
   disableAnimations,
   children,
-}) => {
+}: Props<T>) {
   // Overview: This component lays out tiles by rendering an invisible template
   // grid of "slots" for tiles to go in. Once rendered, it uses the DOM API to
   // get the dimensions of each slot, feeding these numbers back into
@@ -456,18 +456,6 @@
       >
         {slots}
       </div>
-<<<<<<< HEAD
-      {tileTransitions((style, tile) =>
-        children({
-          ...style,
-          key: tile.item.id,
-          targetWidth: tile.width,
-          targetHeight: tile.height,
-          data: tile.item.data,
-          onDragRef: onTileDragRef,
-        })
-      )}
-=======
       {tileTransitions((spring, tile) => (
         <TileWrapper
           key={tile.item.id}
@@ -475,13 +463,12 @@
           onDragRef={onTileDragRef}
           targetWidth={tile.width}
           targetHeight={tile.height}
-          item={tile.item}
+          data={tile.item.data}
           {...spring}
         >
-          {children}
+          {children as (props: ChildrenProperties<unknown>) => ReactNode}
         </TileWrapper>
       ))}
->>>>>>> bde13e0f
     </div>
   );
-};+}