/*
Copyright 2022 Matrix.org Foundation C.I.C.

Licensed under the Apache License, Version 2.0 (the "License");
you may not use this file except in compliance with the License.
You may obtain a copy of the License at

    http://www.apache.org/licenses/LICENSE-2.0

Unless required by applicable law or agreed to in writing, software
distributed under the License is distributed on an "AS IS" BASIS,
WITHOUT WARRANTIES OR CONDITIONS OF ANY KIND, either express or implied.
See the License for the specific language governing permissions and
limitations under the License.
*/

import { useState, useEffect } from "react";
import { CallFeed, CallFeedEvent } from "matrix-js-sdk/src/webrtc/callFeed";
import { RoomMember } from "matrix-js-sdk/src/models/room-member";
import { SDPStreamMetadataPurpose } from "matrix-js-sdk/src/webrtc/callEventTypes";

interface CallFeedState {
  member: RoomMember;
  isLocal: boolean;
  speaking: boolean;
  videoMuted: boolean;
  audioMuted: boolean;
  localVolume: number;
  disposed: boolean;
  stream: MediaStream;
  purpose: SDPStreamMetadataPurpose;
  voiceActivityThreshold: number;
}
function getCallFeedState(callFeed: CallFeed): CallFeedState {
  return {
    member: callFeed ? callFeed.getMember() : null,
    isLocal: callFeed ? callFeed.isLocal() : false,
    speaking: callFeed ? callFeed.isSpeaking() : false,
    videoMuted: callFeed ? callFeed.isVideoMuted() : true,
    audioMuted: callFeed ? callFeed.isAudioMuted() : true,
    localVolume: callFeed ? callFeed.getLocalVolume() : 0,
    disposed: callFeed ? callFeed.disposed : undefined,
    stream: callFeed ? callFeed.stream : undefined,
    purpose: callFeed ? callFeed.purpose : undefined,
    voiceActivityThreshold: callFeed ? callFeed.voiceActivityThreshold : 0,
  };
}

export function useCallFeed(callFeed: CallFeed): CallFeedState {
  const [state, setState] = useState<CallFeedState>(() =>
    getCallFeedState(callFeed)
  );

  useEffect(() => {
    function onSpeaking(speaking: boolean) {
      setState((prevState) => ({ ...prevState, speaking }));
    }

    function onMuteStateChanged(audioMuted: boolean, videoMuted: boolean) {
      setState((prevState) => ({ ...prevState, audioMuted, videoMuted }));
    }

    function onLocalVolumeChanged(localVolume: number) {
      setState((prevState) => ({ ...prevState, localVolume }));
    }

    function onUpdateCallFeed() {
      setState(getCallFeedState(callFeed));
    }

    function onVoiceActivityThresholdChanged(voiceActivityThreshold: number) {
      setState((prevState) => ({...prevState, voiceActivityThreshold}));
    }

    if (callFeed) {
      callFeed.on(CallFeedEvent.Speaking, onSpeaking);
      callFeed.on(CallFeedEvent.MuteStateChanged, onMuteStateChanged);
      callFeed.on(CallFeedEvent.LocalVolumeChanged, onLocalVolumeChanged);
      callFeed.on(CallFeedEvent.NewStream, onUpdateCallFeed);
<<<<<<< HEAD
      callFeed.on(
        CallFeedEvent.VoiceActivityThresholdChanged,
        onVoiceActivityThresholdChanged
      );
=======
      callFeed.on(CallFeedEvent.Disposed, onUpdateCallFeed);
>>>>>>> eca598e2
    }

    onUpdateCallFeed();

    return () => {
      if (callFeed) {
        callFeed.removeListener(CallFeedEvent.Speaking, onSpeaking);
        callFeed.removeListener(
          CallFeedEvent.MuteStateChanged,
          onMuteStateChanged
        );
        callFeed.removeListener(
          CallFeedEvent.LocalVolumeChanged,
          onLocalVolumeChanged
        );
        callFeed.removeListener(CallFeedEvent.NewStream, onUpdateCallFeed);
      }
    };
  }, [callFeed]);

  return state;
}<|MERGE_RESOLUTION|>--- conflicted
+++ resolved
@@ -77,14 +77,8 @@
       callFeed.on(CallFeedEvent.MuteStateChanged, onMuteStateChanged);
       callFeed.on(CallFeedEvent.LocalVolumeChanged, onLocalVolumeChanged);
       callFeed.on(CallFeedEvent.NewStream, onUpdateCallFeed);
-<<<<<<< HEAD
-      callFeed.on(
-        CallFeedEvent.VoiceActivityThresholdChanged,
-        onVoiceActivityThresholdChanged
-      );
-=======
+      callFeed.on(CallFeedEvent.VoiceActivityThresholdChanged, onVoiceActivityThresholdChanged);
       callFeed.on(CallFeedEvent.Disposed, onUpdateCallFeed);
->>>>>>> eca598e2
     }
 
     onUpdateCallFeed();
