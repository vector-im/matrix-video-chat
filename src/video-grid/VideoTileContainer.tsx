--- conflicted
+++ resolved
@@ -61,42 +61,12 @@
   >;
 }
 
-<<<<<<< HEAD
 export const VideoTileContainer: FC<Props> = memo(
   ({
     item,
     targetWidth,
     targetHeight,
     getAvatar,
-=======
-export function VideoTileContainer({
-  item,
-  width,
-  height,
-  getAvatar,
-  audioContext,
-  audioDestination,
-  disableSpeakingIndicator,
-  maximised,
-  fullscreen,
-  onFullscreen,
-  ...rest
-}: Props) {
-  const {
-    isLocal,
-    audioMuted,
-    videoMuted,
-    localVolume,
-    hasAudio,
-    speaking,
-    stream,
-    purpose,
-    debugInfo,
-  } = useCallFeed(item.callFeed);
-  const { rawDisplayName } = useRoomMemberName(item.member);
-  const [tileRef, mediaRef] = useSpatialMediaStream(
-    stream ?? null,
->>>>>>> ce8faa3d
     audioContext,
     audioDestination,
     disableSpeakingIndicator,
@@ -115,6 +85,7 @@
       speaking,
       stream,
       purpose,
+      debugInfo,
     } = useCallFeed(item.callFeed);
     const { rawDisplayName } = useRoomMemberName(item.member);
 
@@ -149,7 +120,6 @@
       onFullscreen(item);
     }, [onFullscreen, item]);
 
-<<<<<<< HEAD
     const isVisible = useIsVisible(tileRef.current);
 
     useEffect(() => {
@@ -181,35 +151,8 @@
           maximised={maximised}
           fullscreen={fullscreen}
           onFullscreen={onFullscreenCallback}
+          debugInfo={debugInfo}
           {...rest}
-=======
-  return (
-    <>
-      <VideoTile
-        isLocal={isLocal}
-        speaking={speaking && !disableSpeakingIndicator}
-        audioMuted={audioMuted}
-        videoMuted={videoMuted}
-        screenshare={purpose === SDPStreamMetadataPurpose.Screenshare}
-        name={rawDisplayName}
-        connectionState={item.connectionState}
-        ref={tileRef}
-        mediaRef={mediaRef}
-        avatar={getAvatar && getAvatar(item.member, width, height)}
-        onOptionsPress={onOptionsPress}
-        localVolume={localVolume}
-        hasAudio={hasAudio}
-        maximised={maximised}
-        fullscreen={fullscreen}
-        onFullscreen={onFullscreenCallback}
-        debugInfo={debugInfo}
-        {...rest}
-      />
-      {videoTileSettingsModalState.isOpen && !maximised && item.callFeed && (
-        <VideoTileSettingsModal
-          {...videoTileSettingsModalProps}
-          feed={item.callFeed}
->>>>>>> ce8faa3d
         />
         {videoTileSettingsModalState.isOpen && !maximised && item.callFeed && (
           <VideoTileSettingsModal
