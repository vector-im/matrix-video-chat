/*
Copyright 2022-2023 New Vector Ltd

Licensed under the Apache License, Version 2.0 (the "License");
you may not use this file except in compliance with the License.
You may obtain a copy of the License at

    http://www.apache.org/licenses/LICENSE-2.0

Unless required by applicable law or agreed to in writing, software
distributed under the License is distributed on an "AS IS" BASIS,
WITHOUT WARRANTIES OR CONDITIONS OF ANY KIND, either express or implied.
See the License for the specific language governing permissions and
limitations under the License.
*/

import React, { ComponentProps, forwardRef, useCallback } from "react";
import { animated } from "@react-spring/web";
import classNames from "classnames";
import { useTranslation } from "react-i18next";
import { RoomMember } from "matrix-js-sdk/src/models/room-member";
import { SDPStreamMetadataPurpose } from "matrix-js-sdk/src/webrtc/callEventTypes";

import styles from "./VideoTile.module.css";
import { ReactComponent as MicIcon } from "../icons/Mic.svg";
import { ReactComponent as MicMutedIcon } from "../icons/MicMuted.svg";
import { AudioButton, FullscreenButton } from "../button/Button";
import { ConnectionState } from "../room/useGroupCall";
import { TileDescriptor } from "./TileDescriptor";
import { VideoTileSettingsModal } from "./VideoTileSettingsModal";
import { useCallFeed } from "./useCallFeed";
import { useSpatialMediaStream } from "./useMediaStream";
import { useRoomMemberName } from "./useRoomMemberName";
import { useModalTriggerState } from "../Modal";
import { useMergedRefs } from "../useMergedRefs";

interface Props {
  item: TileDescriptor;
  maximised: boolean;
  fullscreen: boolean;
  onFullscreen: (participant: TileDescriptor) => void;
  className?: string;
  showSpeakingIndicator: boolean;
  style?: ComponentProps<typeof animated.div>["style"];
  targetWidth: number;
  targetHeight: number;
  getAvatar: (
    roomMember: RoomMember,
    width: number,
    height: number
  ) => JSX.Element;
  audioContext: AudioContext;
  audioDestination: AudioNode;
}

export const VideoTile = forwardRef<HTMLElement, Props>(
  (
    {
      item,
      maximised,
      fullscreen,
      onFullscreen,
      className,
      showSpeakingIndicator,
      style,
      targetWidth,
      targetHeight,
      getAvatar,
      audioContext,
      audioDestination,
    },
    tileRef1
  ) => {
    const { t } = useTranslation();

    const {
      isLocal,
      audioMuted,
      videoMuted,
      localVolume,
      hasAudio,
      speaking,
      stream,
      purpose,
    } = useCallFeed(item.callFeed);
    const screenshare = purpose === SDPStreamMetadataPurpose.Screenshare;
    const { rawDisplayName: name } = useRoomMemberName(item.member);

    const [tileRef2, mediaRef] = useSpatialMediaStream(
      stream ?? null,
      audioContext,
      audioDestination,
      localVolume,
      // The feed is muted if it's local audio (because we don't want our own audio,
      // but it's a hook and we can't call it conditionally so we're stuck with it)
      // or if there's a maximised feed in which case we always render audio via audio
      // elements because we wire it up at the video tile container level and only one
      // video tile container is displayed.
      isLocal || maximised
    );

    const tileRef = useMergedRefs(tileRef1, tileRef2);

    const {
      modalState: videoTileSettingsModalState,
      modalProps: videoTileSettingsModalProps,
    } = useModalTriggerState();
    const onOptionsPress = videoTileSettingsModalState.open;

    const onFullscreenCallback = useCallback(() => {
      onFullscreen(item);
    }, [onFullscreen, item]);

    const toolbarButtons: JSX.Element[] = [];
    if (item.connectionState == ConnectionState.Connected && !isLocal) {
      if (hasAudio) {
        toolbarButtons.push(
          <AudioButton
            key="localVolume"
            className={styles.button}
            volume={localVolume}
            onPress={onOptionsPress}
          />
        );
      }

      if (screenshare) {
        toolbarButtons.push(
          <FullscreenButton
            key="fullscreen"
            className={styles.button}
            fullscreen={fullscreen}
            onPress={onFullscreenCallback}
          />
        );
      }
    }

    let caption: string;
    switch (item.connectionState) {
      case ConnectionState.EstablishingCall:
        caption = t("{{name}} (Connecting...)", { name });
        break;
      case ConnectionState.WaitMedia:
        // not strictly true, but probably easier to understand than, "Waiting for media"
        caption = t("{{name}} (Waiting for video...)", { name });
        break;
      case ConnectionState.Connected:
        caption = name;
        break;
    }

    // Firefox doesn't respect the disablePictureInPicture attribute
    // https://bugzilla.mozilla.org/show_bug.cgi?id=1611831

    return (
<<<<<<< HEAD
      <animated.div
        className={classNames(styles.videoTile, className, {
          [styles.isLocal]: isLocal,
          [styles.speaking]: speaking,
          [styles.muted]: audioMuted,
          [styles.screenshare]: screenshare,
          [styles.maximised]: maximised,
        })}
        style={{
          opacity,
          scale,
          zIndex,
          x,
          y,
          // eslint-disable-next-line @typescript-eslint/ban-ts-comment
          // @ts-ignore React does in fact support assigning custom properties,
          // but React's types say no
          "--tileWidth": width?.to((w) => `${w}px`),
          "--tileHeight": height?.to((h) => `${h}px`),
          "--tileShadow": shadow?.to((s) => `${s}px`),
          "--tileShadowSpread": shadowSpread?.to((s) => `${s}px`),
        }}
        ref={ref as ForwardedRef<HTMLDivElement>}
        data-testid="videoTile"
        {...rest}
      >
        {toolbarButtons.length > 0 && !maximised && (
          <div className={classNames(styles.toolbar)}>{toolbarButtons}</div>
        )}
        {videoMuted && (
          <>
            <div
              data-testid="videoTile_avatar"
              className={styles.videoMutedOverlay}
            />
            {avatar}
          </>
        )}
        {!maximised &&
          (screenshare ? (
            <div className={styles.presenterLabel}>
              <span>{t("{{name}} is presenting", { name })}</span>
            </div>
          ) : (
            <div className={classNames(styles.infoBubble, styles.memberName)}>
              {
                /* If the user is speaking, it's safe to say they're unmuted.
=======
      <>
        <animated.div
          className={classNames(styles.videoTile, className, {
            [styles.isLocal]: isLocal,
            [styles.speaking]: speaking && showSpeakingIndicator,
            [styles.muted]: audioMuted,
            [styles.screenshare]: screenshare,
            [styles.maximised]: maximised,
          })}
          style={style}
          ref={tileRef}
          data-testid="videoTile"
        >
          {toolbarButtons.length > 0 && !maximised && (
            <div className={classNames(styles.toolbar)}>{toolbarButtons}</div>
          )}
          {videoMuted && (
            <>
              <div className={styles.videoMutedOverlay} />
              {getAvatar(item.member, targetWidth, targetHeight)}
            </>
          )}
          {!maximised &&
            (screenshare ? (
              <div className={styles.presenterLabel}>
                <span>{t("{{name}} is presenting", { name })}</span>
              </div>
            ) : (
              <div className={classNames(styles.infoBubble, styles.memberName)}>
                {
                  /* If the user is speaking, it's safe to say they're unmuted.
>>>>>>> ec810cde
                Mute state is currently sent over to-device messages, which
                aren't quite real-time, so this is an important kludge to make
                sure no one appears muted when they've clearly begun talking. */
                  speaking || !audioMuted ? <MicIcon /> : <MicMutedIcon />
                }
                <span data-testid="videoTile_caption" title={caption}>
                  {caption}
                </span>
              </div>
            ))}
          <video
            data-testid="videoTile_video"
            ref={mediaRef}
            playsInline
            disablePictureInPicture
          />
        </animated.div>
        {videoTileSettingsModalState.isOpen && !maximised && item.callFeed && (
          <VideoTileSettingsModal
            {...videoTileSettingsModalProps}
            feed={item.callFeed}
          />
        )}
      </>
    );
  }
);<|MERGE_RESOLUTION|>--- conflicted
+++ resolved
@@ -154,55 +154,6 @@
     // https://bugzilla.mozilla.org/show_bug.cgi?id=1611831
 
     return (
-<<<<<<< HEAD
-      <animated.div
-        className={classNames(styles.videoTile, className, {
-          [styles.isLocal]: isLocal,
-          [styles.speaking]: speaking,
-          [styles.muted]: audioMuted,
-          [styles.screenshare]: screenshare,
-          [styles.maximised]: maximised,
-        })}
-        style={{
-          opacity,
-          scale,
-          zIndex,
-          x,
-          y,
-          // eslint-disable-next-line @typescript-eslint/ban-ts-comment
-          // @ts-ignore React does in fact support assigning custom properties,
-          // but React's types say no
-          "--tileWidth": width?.to((w) => `${w}px`),
-          "--tileHeight": height?.to((h) => `${h}px`),
-          "--tileShadow": shadow?.to((s) => `${s}px`),
-          "--tileShadowSpread": shadowSpread?.to((s) => `${s}px`),
-        }}
-        ref={ref as ForwardedRef<HTMLDivElement>}
-        data-testid="videoTile"
-        {...rest}
-      >
-        {toolbarButtons.length > 0 && !maximised && (
-          <div className={classNames(styles.toolbar)}>{toolbarButtons}</div>
-        )}
-        {videoMuted && (
-          <>
-            <div
-              data-testid="videoTile_avatar"
-              className={styles.videoMutedOverlay}
-            />
-            {avatar}
-          </>
-        )}
-        {!maximised &&
-          (screenshare ? (
-            <div className={styles.presenterLabel}>
-              <span>{t("{{name}} is presenting", { name })}</span>
-            </div>
-          ) : (
-            <div className={classNames(styles.infoBubble, styles.memberName)}>
-              {
-                /* If the user is speaking, it's safe to say they're unmuted.
-=======
       <>
         <animated.div
           className={classNames(styles.videoTile, className, {
@@ -221,7 +172,7 @@
           )}
           {videoMuted && (
             <>
-              <div className={styles.videoMutedOverlay} />
+              <div className={styles.videoMutedOverlay} data-testid="videoTile_avatar" />
               {getAvatar(item.member, targetWidth, targetHeight)}
             </>
           )}
@@ -234,7 +185,6 @@
               <div className={classNames(styles.infoBubble, styles.memberName)}>
                 {
                   /* If the user is speaking, it's safe to say they're unmuted.
->>>>>>> ec810cde
                 Mute state is currently sent over to-device messages, which
                 aren't quite real-time, so this is an important kludge to make
                 sure no one appears muted when they've clearly begun talking. */
